# A collection of functions used in the F4 Macaulay and TVB solvers
import numpy as np
import itertools
from scipy.linalg import qr, solve_triangular

class InstabilityWarning(Warning):
    pass

class TVBError(RuntimeError):
    pass

class Term(object):
    '''
    Terms are just tuples of exponents with the grevlex ordering
    '''
    def __init__(self,val):
        self.val = tuple(val)

    def __repr__(self):
        return str(self.val) + ' with grevlex order'

    def __lt__(self, other, order = 'grevlex'):
        '''
        Redfine less-than according to grevlex
        '''
        if order == 'grevlex': #Graded Reverse Lexographical Order
            if sum(self.val) < sum(other.val):
                return True
            elif sum(self.val) > sum(other.val):
                return False
            else:
                for i,j in zip(reversed(self.val),reversed(other.val)):
                    if i < j:
                        return False
                    if i > j:
                        return True
                return False
        elif order == 'lexographic': #Lexographical Order
            for i,j in zip(self.val,other.val):
                if i < j:
                    return True
                if i > j:
                    return False
            return False
        elif order == 'grlex': #Graded Lexographical Order
            if sum(self.val) < sum(other.val):
                return True
            elif sum(self.val) > sum(other.val):
                return False
            else:
                for i,j in zip(self.val,other.val):
                    if i < j:
                        return True
                    if i > j:
                        return False
                return False

    # Define the other relations in grevlex order

    def __eq__(self, other):
        return self.val == other.val

    def __gt__(self, other):
        return not(self < other or self == other)

    def __ge__(self, other):
        return (self > other or self == other)

    def __le__(self,other):
        return (self < other or self == other)

    #Makes terms hashable so they can go in a set
    def __hash__(self):
        return hash(self.val)

def clean_zeros_from_matrix(array, accuracy=1.e-10):
    '''Sets all values in the array less than the given accuracy to 0.

    Parameters
    ----------
    array : numpy array
    accuracy : float, optional
        Values in the matrix less than this will be set to 0.

    Returns
    -------
    array : numpy array
        Same array, but with values less than the given accuracy set to 0.
    '''
    array[(array < accuracy) & (array > -accuracy)] = 0
    return array

def divides(mon1, mon2):
    '''
    parameters
    ----------
    mon1 : tuple
        contains the exponents of the monomial divisor
    mon2 : tuple
        contains the exponents of the monomial dividend

    returns
    -------
    boolean
        true if mon1 divides mon2, false otherwise
    '''
    return np.all(np.subtract(mon2, mon1) >= 0)

def inverse_P(P):
    '''The inverse of P, the array with column switching indexes.

    Parameters
    ----------
    P : array-like
        1D array P returned by scipy's QRP decomposition.

    Returns
    -------
    1D numpy array
        The indexes needed to switch the columns back to their original
        positions.

    See Also
    --------
    scipy.linalg.qr : QR decomposition (with pivoting=True).

    '''
<<<<<<< HEAD
    inverse = [0] * len(P)
    for i, p in enumerate(P):
        inverse[p] = i
=======
    inverse = np.empty_like(P)
    inverse[P] = np.arange(len(P))
>>>>>>> 49f30481
    return inverse

def lcm(a,b):
    '''Finds the LCM of the two leading terms of polynomials a and b

    Parameters
    ----------
    a, b : polynomial objects

    Returns
    -------
    numpy array
        The lcm of the leading terms of a and b. The usual representation is
        used, i.e., :math:`x^2y^3` is represented as :math:`\mathtt{(2,3)}`
    '''
    return np.maximum(a.lead_term, b.lead_term)

def quotient(a, b):
    '''Finds the quotient of monomials a and b, that is, a / b.

    Parameters
    ----------
    a, b : array-like, the monomials to divide

    Returns
    -------
    list
        The quotient a / b
    '''
    return np.subtract(a,b)

def rrqr_reduce(matrix, clean = False, global_accuracy = 1.e-10):
    '''
    Reduces the matrix into row echelon form, so each row has a unique leading term.

    Parameters
    ----------
    matrix : (2D numpy array)
        The matrix of interest.
    clean: bool
        Defaults to False. If True then at certain points in the code all the points in the matrix
        that are close to 0 are set to 0.
    global_accuracy: float
        Defaults to 1.e-10. What is determined to be zero when searching for the pivot columns or setting
        things to zero.

    Returns
    -------
    matrix : (2D numpy array)
        The reduced matrix in row echelon form. It should look like this.
        a - - - - - - -
        0 b - - - - - -
        0 0 0 c - - - -
        0 0 0 0 d - - -
        0 0 0 0 0 0 0 e
    '''
    if matrix.shape[0]==0 or matrix.shape[1]==0:
        return matrix
    height = matrix.shape[0]
    A = matrix[:height,:height] #Get the square submatrix
    B = matrix[:,height:] #The rest of the matrix to the right
    Q,R,P = qr(A, pivoting = True) #rrqr reduce it
    PT = inverse_P(P)
    diagonals = np.diagonal(R) #Go along the diagonals to find the rank
    rank = np.sum(np.abs(diagonals)>global_accuracy)
    if rank == height: #full rank, do qr on it
        Q,R = qr(A)
        A = R #qr reduce A
        B = Q.T.dot(B) #Transform B the same way
    else: #not full rank
        A = R[:,PT] #Switch the columns back
        if clean:
            Q = np.clean_zeros_from_matrix(Q)
        B = Q.T.dot(B) #Multiply B by Q transpose
        if clean:
            B = np.clean_zeros_from_matrix(B)
        #sub1 is the top part of the matrix, we will recursively reduce this
        #sub2 is the bottom part of A, we will set this all to 0
        #sub3 is the bottom part of B, we will recursively reduce this.
        #All submatrices are then put back in the matrix and it is returned.
        sub1 = np.hstack((A[:rank,],B[:rank,])) #Takes the top parts of A and B
        result = rrqr_reduce(sub1) #Reduces it
        A[:rank,] = result[:,:height] #Puts the A part back in A
        B[:rank,] = result[:,height:] #And the B part back in B

        sub2 = A[rank:,]
        zeros = np.zeros_like(sub2)
        A[rank:,] = np.zeros_like(sub2)

        sub3 = B[rank:,]
        B[rank:,] = rrqr_reduce(sub3)

    reduced_matrix = np.hstack((A,B))
    return reduced_matrix

def rrqr_reduce2(matrix, clean = True, global_accuracy = 1.e-10):
    '''
    Reduces the matrix into row echelon form, so each row has a unique leading term.
    Note that it preforms the same function as rrqr_reduce, currently I'm not sure which is better.

    Parameters
    ----------
    matrix : (2D numpy array)
        The matrix of interest.
    clean: bool
        Defaults to True. If True then at certain points in the code all the points in the matrix
        that are close to 0 are set to 0.
    global_accuracy: float
        Defaults to 1.e-10. What is determined to be zero when searching for the pivot columns or setting
        things to zero.

    Returns
    -------
    matrix : (2D numpy array)
        The reduced matrix in row echelon form. It should look like this.
        a - - - - - - -
        0 b - - - - - -
        0 0 0 c - - - -
        0 0 0 0 d - - -
        0 0 0 0 0 0 0 e
    '''
    if matrix.shape[0] <= 1 or matrix.shape[0]==1 or  matrix.shape[1]==0:
        return matrix
    height = matrix.shape[0]
    A = matrix[:height,:height] #Get the square submatrix
    B = matrix[:,height:] #The rest of the matrix to the right
    independentRows, dependentRows, Q = row_linear_dependencies(A, accuracy = global_accuracy)
    nullSpaceSize = len(dependentRows)
    if nullSpaceSize == 0: #A is full rank
        Q,R = qr(matrix)
        return clean_zeros_from_matrix(R)
    else: #A is not full rank
        #sub1 is the independentRows of the matrix, we will recursively reduce this
        #sub2 is the dependentRows of A, we will set this all to 0
        #sub3 is the dependentRows of Q.T@B, we will recursively reduce this.
        #We then return sub1 stacked on top of sub2+sub3
        if clean:
            Q = clean_zeros_from_matrix(Q)
        bottom = matrix[dependentRows]
        sub3 = bottom[:,height:]
        sub3 = Q.T[-nullSpaceSize:]@B
        if clean:
            sub3 = clean_zeros_from_matrix(sub3)
        sub3 = rrqr_reduce2(sub3)

        sub1 = matrix[independentRows]
        sub1 = rrqr_reduce2(sub1)

        sub2 = bottom[:,:height]
        sub2[:] = np.zeros_like(sub2)

        reduced_matrix = np.vstack((sub1,np.hstack((sub2,sub3))))
        if clean:
            return clean_zeros_from_matrix(reduced_matrix)
        else:
            return reduced_matrix

def sorted_polys_coeff(polys):
    '''Sorts the polynomials by how much bigger the leading coefficient is than
    the rest of the coeff matrix.

    Parameters
    ----------
    polys : array-like
        Contains polynomial objects to sort.

    Returns
    -------
    sorted_polys : list
        The polynomial objects in order of lead coefficient to everything else
        ratio.
    '''
    # The lead_coeff to other stuff ratio.
    lead_coeffs = [abs(poly.lead_coeff)/np.sum(np.abs(poly.coeff)) for poly in polys]
    argsort_list = np.argsort(lead_coeffs)[::-1]
    sorted_polys = [polys[i] for i in argsort_list]
    return sorted_polys

def sorted_polys_monomial(polys):
    '''Sorts the polynomials by the number of monomials they have, the ones
    with the least amount first.

    Parameters
    ----------
    polys : array-like, contains polynomial objects !!! Is it a list or could it be any iterable?
        Polynomials to be sorted

    Returns
    -------
    sorted_polys : list
        Polynomials in order.
    '''
    # A list to contain the number of monomials with non zero coefficients.
    num_monomials = []
    for poly in polys:
        # This gets the length of the list of first indexes, since
        # that is number of non-zero coefficients in the coefficient array.
        # See documentation for np.where
        num_monomials.append(len(np.where(poly.coeff != 0)[0]))

    # Generate a sorted index based on num_monomials.
    argsort_list = np.argsort(num_monomials)
    sorted_polys = [polys[i] for i in argsort_list]
    return sorted_polys

def row_swap_matrix(matrix):
    '''Rearrange the rows of matrix so it is close to upper traingular.

    Parameters
    ----------
    matrix : 2D numpy array
        The matrix whose rows need to be switched

    Returns
    -------
    2D numpy array
        The same matrix but with the rows changed so it is close to upper
        triangular

    Examples
    --------
    >>> utils.row_swap_matrix(np.array([[0,2,0,2],[0,1,3,0],[1,2,3,4]]))
    array([[1, 2, 3, 4],
           [0, 2, 0, 2],
           [0, 1, 3, 0]])
    '''
    leading_mon_columns = list()
    for row in matrix:
        leading_mon_columns.append(np.where(row!=0)[0][0])

    return matrix[np.argsort(leading_mon_columns)]

def get_var_list(dim):
    '''Returns a list of the variables [x_1, x_2, ..., x_n] as tuples.'''
    _vars = []
    var = [0]*dim
    for i in range(dim):
        var[i] = 1
        _vars.append(tuple(var))
        var[i] = 0
    return _vars

def row_linear_dependencies(matrix, accuracy=1.e-10):
    '''
    Uses rank revealing QR to determine which rows of the given matrix are
    linearly independent and which ones are linearly dependent. (This
    function needs a name change).

    Parameters
    ----------
    matrix : (2D numpy array)
        The matrix of interest.

    Returns
    -------
    independentRows : (list)
        The indexes of the rows that are linearly independent
    dependentRows : (list)
        The indexes of the rows that can be removed without affecting the rank
        (which are the linearly dependent rows).
    Q : (2D numpy array)
        The Q matrix used in RRQR reduction in finding the rank.
    '''
    height = matrix.shape[0]
    Q,R,P = qr(matrix, pivoting = True)
    diagonals = np.diagonal(R) #Go along the diagonals to find the rank
    rank = np.sum(np.abs(diagonals)>accuracy)
    numMissing = height - rank
    if numMissing == 0: # Full Rank. All rows independent
        return [i for i in range(height)],[],None
    else:
        # Find the rows we can take out. These are ones that are non-zero in
        # the last rows of Q transpose, since QT*A=R.
        # To find multiple, we find the pivot columns of Q.T
        QMatrix = Q.T[-numMissing:]
        Q1,R1,P1 = qr(QMatrix, pivoting = True)
        independentRows = P1[R1.shape[0]:] #Other Columns
        dependentRows = P1[:R1.shape[0]] #Pivot Columns
        return independentRows, dependentRows, Q

def triangular_solve(matrix):
    """
    Takes a matrix that is in row echelon form and reduces it into row reduced echelon form.

    Parameters
    ----------
    matrix : 2D numpy array
        The matrix of interest.

    Returns
    -------
    matrix : 2D numpy array
        The matrix is row reduced echelon form.
    """
    m,n = matrix.shape
    j = 0  # The row index.
    k = 0  # The column index.
    order_c = [] # List to keep track of original index of the columns in c.
    order_d = [] # List to keep track of the original index of the columns in d.

    # Checks if the given matrix is not a square matrix.
    if m != n:
        # Makes sure the indicies are within the matrix.
        while j < m and k < n:
            if matrix[j,k] != 0:
                order_c.append(k)
                # Move to the diagonal if the index is non-zero.
                j+=1
                k+=1
            else:
                order_d.append(k)
                # Check the next column in the same row if index is zero.
                k+=1
        # Append the index of the rest of the columns to the order_d list.
        order_d += list(np.arange(k,n))

        # C will be the square matrix that is upper triangular with no zeros on the diagonals.
        C = matrix[:,order_c]

        # D is the rest of the columns.
        D = matrix[:,order_d]

        # Solve for the CX = D
        X = solve_triangular(C,D)

        # Add I to X. [I|X]
        solver = np.hstack((np.eye(X.shape[0]),X))

        # Reverse the columns back.
        solver = solver[:,inverse_P(order_c+order_d)]

        return solver
    else:
    # The case where the matrix passed in is a square matrix
        return np.eye(m)

def first_x(string):
    '''
    Finds the first position of an 'x' in a string. If there is not x it returns the length
    of the string.

    Parameters
    ----------
    string : str
        The string of interest.
    Returns
    -------
    i : int
        The position in the string of the first 'x' character. If 'x' does not appear in the string
        the return value is the length of the string.
    '''
    for i in range(len(string)):
        if string[i] == 'x':
            return i
    return len(string)

def is_number(string):
    '''
    Checks is a string can be converted to a number.
    Parameters
    ----------
    string : str
        The string of interest.
    Returns
    -------
    value : bool
        Whether or not the string is a valid number.
    '''
    try:
        float(string)
        return True
    except ValueError:
        return False

def makePolyCoeffMatrix(inputString):
    '''
    Takes a string input of a polynomaial and returns the coefficient matrix for it. Usefull for making things of high
    degree of dimension so you don't have to make it by hand.

    All strings must be of the following syntax. Ex. '3x0^2+2.1x1^2*x2+-14.73x0*x2^3'

    1. There can be no spaces.
    2. All monomials must be seperated by a '+'. If the coefficient of the monomial is negative then the '-' sign
       should come after the '+'. This is not needed for the first monomial.
    3. All variables inside a monomial are seperated by a '*'.
    4. The power of a variable in a monomial is given folowing a '^' sign.
    '''
    matrixSpots = list()
    coefficients = list()
    for monomial in inputString.split('+'):
        coefficientString = monomial[:first_x(monomial)]
        if coefficientString == '-':
            coefficient = -1
        elif coefficientString == '':
            coefficient = 1
        else:
            coefficient = float(coefficientString)
        mons = monomial[first_x(monomial):].split('*')
        matrixSpot = [0]
        for mon in mons:
            stuff = mon.split('^')
            if len(stuff) == 1:
                power = 1
            else:
                power = int(stuff[1])
            if stuff[0] == '':
                varDegree = -1
            else:
                varDegree = int(stuff[0][1:])
            if varDegree != -1:
                if len(matrixSpot) <= varDegree:
                    matrixSpot = np.append(matrixSpot, [0]*(varDegree - len(matrixSpot)+1))
                matrixSpot[varDegree] = power
        matrixSpots.append(matrixSpot)
        coefficients.append(coefficient)
    #Pad the matrix spots so they are all the same length.
    length = max(len(matrixSpot) for matrixSpot in matrixSpots)
    for i in range(len(matrixSpots)):
        matrixSpot = matrixSpots[i]
        if len(matrixSpot) < length:
            matrixSpot = np.append(matrixSpot, [0]*(length - len(matrixSpot)))
            matrixSpots[i] = matrixSpot
    matrixSize = np.maximum.reduce([matrixSpot for matrixSpot in matrixSpots])
    matrixSize = matrixSize + np.ones_like(matrixSize)
    matrixSize = matrixSize[::-1] #So the variables are in the right order.
    matrix = np.zeros(matrixSize)
    for i in range(len(matrixSpots)):
        matrixSpot = matrixSpots[i][::-1] #So the variables are in the right order.
        coefficient = coefficients[i]
        matrix[tuple(matrixSpot)] = coefficient
    return matrix

def slice_top(matrix):
    ''' Gets the n-d slices needed to slice a matrix into the top corner of another.

    Parameters
    ----------
    coeff : numpy matrix.
        The matrix of interest.
    Returns
    -------
    slices : list
        Each value of the list is a slice of the matrix in some dimension. It is exactly the size of the matrix.
    '''
    slices = list()
    for i in matrix.shape:
        slices.append(slice(0,i))
    return slices

def slice_bottom(matrix):
    ''' Gets the n-d slices needed to slice a matrix into the bottom corner of another.

    Parameters
    ----------
    coeff : numpy matrix.
        The matrix of interest.
    Returns
    -------
    slices : list
        Each value of the list is a slice of the matrix in some dimension. It is exactly the size of the matrix.
    '''
    slices = list()
    for i in matrix.shape:
        slices.append(slice(-i,None))
    return slices

def match_poly_dimensions(polys):
    '''Matches the dimensions of a list of polynomials.

    Parameters
    ----------
    polys : list
        Polynomials of possibly different dimensions.

    Returns
    -------
    new_polys : list
        The same polynomials but of the same dimensions.
    '''
    dim = max(poly.dim for poly in polys)
    new_polys = list()
    for poly in polys:
        if poly.dim != dim:
            coeff_shape = list(poly.shape)
            for i in range(dim - poly.dim):
                coeff_shape.insert(0,1)
            poly.__init__(poly.coeff.reshape(coeff_shape))
        new_polys.append(poly)
    return new_polys

def match_size(a,b):
    '''
    Matches the shape of two matrixes.

    Parameters
    ----------
    a, b : ndarray
        Matrixes whose size is to be matched.

    Returns
    -------
    a, b : ndarray
        Matrixes of equal size.
    '''
    new_shape = np.maximum(a.shape, b.shape)

    a_new = np.zeros(new_shape)
    a_new[slice_top(a)] = a
    b_new = np.zeros(new_shape)
    b_new[slice_top(b)] = b
    return a_new, b_new

def _fold_in_i_dir(solution_matrix, dim, fdim, size_in_fdim, fold_idx):
    """
    Finds T_|m-n| (Referred to as folding in proceeding documentation)
    for a given dimension of a matrix.

    Parameters
    ----------
    solution_matrix : ndarray
        Polynomial to by folded.
    dim : int
        The number of dimensions in solution_matrix.
    fdim : int
        The dimension being folded.
    size_in_fdim : int
        The size of the solution matrix in the dimension being folded.
    fold_idx : int
        The index to fold around.

    Returns
    -------
    sol : ndarray

    """
    if fold_idx == 0:
        return solution_matrix

    sol = np.zeros_like(solution_matrix) #Matrix of zeroes used to insert the new values..
    slice_0 = slice(None, 1, None) # index to take first slice
    slice_1 = slice(fold_idx, fold_idx+1, None) # index to take slice that contains the axis folding around.

    #indexers are made with a slice index for every dimension.
    indexer1 = [slice(None)]*dim
    indexer2 = [slice(None)]*dim
    indexer3 = [slice(None)]*dim

    #Changes the index in each indexer for the correct dimension
    indexer1[fdim] = slice_0
    indexer2[fdim] = slice_1

    #makes first slice in sol equal to the slice we fold around in solution_matrix
    sol[indexer1] = solution_matrix[indexer2]

    #Loop adds the slices above and below the slice we rotate around and inserts solutions in sol.
    for n in range(size_in_fdim):

        slice_2 = slice(n+1, n+2, None) #Used to imput new values in sol.
        slice_3 = slice(fold_idx+n+1, fold_idx+n+2, None) #Used to find slices that are n above fold_idx
        slice_4 = slice(fold_idx-n-1, fold_idx-n, None) #Used to find slices that are n below fold_idx

        indexer1[fdim] = slice_2
        indexer2[fdim] = slice_3
        indexer3[fdim] = slice_4

        #if statement checks to ensure that slices to be added are contained in the matrix.
        if fold_idx-n-1 < 0:
            if fold_idx+n+2 > size_in_fdim:
                break
            else:
                sol[indexer1] = solution_matrix[indexer2]
        else:
            if fold_idx+n+2 > size_in_fdim:
                sol[indexer1] = solution_matrix[indexer3]
            else:
                sol[indexer1] = solution_matrix[indexer3] + solution_matrix[indexer2]

    return sol

def _mon_mult1(initial_matrix, idx, dim_mult):
    """
    Executes monomial multiplication in one dimension.

    Parameters
    ----------
    initial_matrix : array_like
        Matrix of coefficients that represent a Chebyshev polynomial.
    idx : tuple of ints
        The index of a monomial of one variable to multiply by initial_matrix.
    dim_mult : int
        The location of the non-zero value in idx.

    Returns
    -------
    ndarray
        Coeff that are the result of the one dimensial monomial multiplication.

    """

    p1 = np.zeros(initial_matrix.shape + idx)
    p1[slice_bottom(initial_matrix)] = initial_matrix

    largest_idx = [i-1 for i in initial_matrix.shape]
    new_shape = [max(i,j) for i,j in itertools.zip_longest(largest_idx, idx, fillvalue = 0)] #finds the largest length in each dimmension
    if initial_matrix.shape[dim_mult] <= idx[dim_mult]:
        add_a = [i-j for i,j in itertools.zip_longest(new_shape, largest_idx, fillvalue = 0)]
        add_a_list = np.zeros((len(new_shape),2))
        #changes the second column to the values of add_a and add_b.
        add_a_list[:,1] = add_a
        #uses add_a_list and add_b_list to pad each polynomial appropriately.
        initial_matrix = np.pad(initial_matrix,add_a_list.astype(int),'constant')

    number_of_dim = initial_matrix.ndim
    shape_of_self = initial_matrix.shape

    #Loop iterates through each dimension of the polynomial and folds in that dimension
    for i in range(number_of_dim):
        if idx[i] != 0:
            initial_matrix = _fold_in_i_dir(initial_matrix, number_of_dim, i, shape_of_self[i], idx[i])
    if p1.shape != initial_matrix.shape:
        idx = [i-j for i,j in zip(p1.shape,initial_matrix.shape)]

        result = np.zeros(np.array(initial_matrix.shape) + idx)
        result[slice_top(initial_matrix)] = initial_matrix
        initial_matrix = result
    Pf = p1 + initial_matrix
    return .5*Pf

def mon_mult2(matrix, mon, power):
    if power == True:
        mon = np.array(mon)
        result = np.zeros(matrix.shape + mon)
        result[slice_bottom(matrix)] = matrix
        return result
    else:
        idx_zeros = np.zeros(len(mon),dtype = int)
        for i in range(len(mon)):
            idx_zeros[i] = mon[i]
            matrix = _mon_mult1(matrix, idx_zeros, i)
            idx_zeros[i] = 0
        return matrix

def mon_combosHighest(mon, numLeft, spot = 0):
    '''Finds all the monomials of a given degree and returns them. Works recursively.

    Very similar to mon_combos, but only returns the monomials of the desired degree.

    Parameters
    --------
    mon: list
        A list of zeros, the length of which is the dimension of the desired monomials. Will change
        as the function searches recursively.
    numLeft : int
        The degree of the monomials desired. Will decrease as the function searches recursively.
    spot : int
        The current position in the list the function is iterating through. Defaults to 0, but increases
        in each step of the recursion.

    Returns
    -----------
    answers : list
        A list of all the monomials.
    '''
    answers = list()
    if len(mon) == spot+1: #We are at the end of mon, no more recursion.
        mon[spot] = numLeft
        answers.append(mon.copy())
        return answers
    if numLeft == 0: #Nothing else can be added.
        answers.append(mon.copy())
        return answers
    temp = mon.copy() #Quicker than copying every time inside the loop.
    for i in range(numLeft+1): #Recursively add to mon further down.
        temp[spot] = i
        answers += mon_combosHighest(temp, numLeft-i, spot+1)
    return answers

def mon_combos(mon, numLeft, spot = 0):
    '''Finds all the monomials up to a given degree and returns them. Works recursively.

    Parameters
    --------
    mon: list
        A list of zeros, the length of which is the dimension of the desired monomials. Will change
        as the function searches recursively.
    numLeft : int
        The degree of the monomials desired. Will decrease as the function searches recursively.
    spot : int
        The current position in the list the function is iterating through. Defaults to 0, but increases
        in each step of the recursion.

    Returns
    -----------
    answers : list
        A list of all the monomials.
    '''
    answers = list()
    if len(mon) == spot+1: #We are at the end of mon, no more recursion.
        for i in range(numLeft+1):
            mon[spot] = i
            answers.append(mon.copy())
        return answers
    if numLeft == 0: #Nothing else can be added.
        answers.append(mon.copy())
        return answers
    temp = mon.copy() #Quicker than copying every time inside the loop.
    for i in range(numLeft+1): #Recursively add to mon further down.
        temp[spot] = i
        answers += mon_combos(temp, numLeft-i, spot+1)
    return answers<|MERGE_RESOLUTION|>--- conflicted
+++ resolved
@@ -125,14 +125,8 @@
     scipy.linalg.qr : QR decomposition (with pivoting=True).
 
     '''
-<<<<<<< HEAD
-    inverse = [0] * len(P)
-    for i, p in enumerate(P):
-        inverse[p] = i
-=======
     inverse = np.empty_like(P)
     inverse[P] = np.arange(len(P))
->>>>>>> 49f30481
     return inverse
 
 def lcm(a,b):
