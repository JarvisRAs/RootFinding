--- conflicted
+++ resolved
@@ -107,78 +107,6 @@
                     self.coeff = np.delete(self.coeff,-1,axis=axis)
                     change = True
 
-<<<<<<< HEAD
-    def match_size(self,a,b):
-        '''
-        Matches the shape of the matrixes of two polynomials.
-
-        Parameters
-        ----------
-        a, b : ndarray
-            Coefficients of polynomials a, b
-
-        Returns
-        -------
-        a, b : ndarray
-            Coefficients of padded polynomials a, b
-
-        Notes
-        -----
-        This might not be the best place for it.
-        '''
-        a_shape, b_shape = list(a.shape), list(b.shape)
-        if len(a_shape) != len(b_shape):
-            add_to_shape = 0
-            if len(a_shape) < len(b_shape):
-                add_to_shape = len(b_shape) - len(a_shape)
-                for i in range(add_to_shape):
-                    a_shape.insert(0,1)
-                a = a.reshape(a_shape)
-            else:
-                add_to_shape = len(a_shape) - len(b_shape)
-                for i in range(add_to_shape):
-                    b_shape.insert(0,1)
-                b = b.reshape(b_shape)
-
-        new_shape = [max(i,j) for i,j in itertools.zip_longest(a.shape, b.shape, fillvalue = 0)] #finds the largest length in each dimension
-        # finds the difference between the largest length and the original shapes in each dimension.
-        add_a = [i-j for i,j in itertools.zip_longest(new_shape, a.shape, fillvalue = 0)]
-        add_b = [i-j for i,j in itertools.zip_longest(new_shape, b.shape, fillvalue = 0)]
-        #create 2 matrices with the number of rows equal to number of dimensions and 2 columns
-        add_a_list = np.zeros((len(new_shape),2))
-        add_b_list = np.zeros((len(new_shape),2))
-        #changes the second column to the values of add_a and add_b.
-        add_a_list[:,1] = add_a
-        add_b_list[:,1] = add_b
-        #uses add_a_list and add_b_list to pad each polynomial appropriately.
-        a = np.pad(a,add_a_list.astype(int),'constant')
-        b = np.pad(b,add_b_list.astype(int),'constant')
-        return a,b
-
-    def monomialList(self):
-        '''
-        Returns
-        -------
-        monomials : list
-            list of monomials that make up the polynomial in degrevlex order
-        '''
-        monomialTerms = list()
-        for i in zip(*np.where(self.coeff != 0)):
-            monomialTerms.append(Term(i))
-        monomialTerms.sort()
-
-        monomials = list()
-        for i in monomialTerms[::-1]:
-            monomials.append(i.val)
-
-        self.sortedMonomials = monomials
-        return monomials
-
-    def monSort(self):
-        self.sortedMonomials = self.monomialList()
-
-=======
->>>>>>> a8e32bc7
     def update_lead_term(self):
         non_zeros = list()
         for i in zip(*np.where(self.coeff != 0)):
@@ -211,7 +139,7 @@
         if len(point) != len(self.coeff.shape):
             raise ValueError('Cannot evaluate polynomial in {} variables at point {}'\
             .format(self.dim, point))
-            
+
     def grad(self, point):
         '''
         Evaluates the gradient of the polynomial at the given point. This method is overridden
@@ -426,7 +354,7 @@
             Coeff that are the result of the one dimensial monomial multiplication.
 
         """
-        
+
         p1 = np.zeros(initial_matrix.shape + idx)
         p1[slice_bottom(initial_matrix)] = initial_matrix
 
@@ -449,10 +377,10 @@
                 initial_matrix = MultiCheb._fold_in_i_dir(initial_matrix, number_of_dim, i, shape_of_self[i], idx[i])
         if p1.shape != initial_matrix.shape:
             idx = [i-j for i,j in zip(p1.shape,initial_matrix.shape)]
-            
+
             result = np.zeros(np.array(initial_matrix.shape) + idx)
             result[slice_top(initial_matrix)] = initial_matrix
-            initial_matrix = result            
+            initial_matrix = result
         Pf = p1 + initial_matrix
         return .5*Pf
 
@@ -506,10 +434,10 @@
         for i in range(1,n):
             c = cheb.chebval(point[i],c,tensor=False)
         return c
-        
+
     def grad(self, point):
         '''
-        Evaluates the gradient of the polynomial at the given point. 
+        Evaluates the gradient of the polynomial at the given point.
 
         Parameters
         ----------
@@ -522,7 +450,7 @@
             Gradient of the polynomial at the given point.
         '''
         super(MultiCheb, self).evaluate_at(point)
-        
+
         c = self.coeff
         n = len(c.shape)
         out = np.empty(n)
@@ -530,7 +458,7 @@
             d = cheb.chebder(c,axis=i)
             out[i] = chebvalnd(point,d)
         return out
-        
+
 ###############################################################################
 
 #### MULTI_POWER ##############################################################
@@ -732,10 +660,10 @@
         for i in range(1,n):
             c = poly.polyval(point[i],c,tensor=False)
         return c
-        
+
     def grad(self, point):
         '''
-        Evaluates the gradient of the polynomial at the given point. 
+        Evaluates the gradient of the polynomial at the given point.
 
         Parameters
         ----------
@@ -748,7 +676,7 @@
             Gradient of the polynomial at the given point.
         '''
         super(MultiPower, self).evaluate_at(point)
-        
+
         c = self.coeff
         n = len(c.shape)
         out = np.empty(n)
@@ -849,11 +777,6 @@
         A = np.apply_along_axis(conv_poly, i, A)
     return MultiCheb(A)
 
-<<<<<<< HEAD
-###############################################################################
-
-### is_power function #########################################################
-
 def is_power(poly_list):
     """
     Determines the type of a list of polynomials.
@@ -877,7 +800,7 @@
     else:
         print([type(p) == MultiPower for p in initial_poly_list])
         raise ValueError('Bad polynomials in list')
-=======
+
 ############################################################################
 
 #### CHEBVALND, POLYVALND #############################################################
@@ -885,14 +808,14 @@
 def chebvalnd(x,c):
     """
     Evaluate a MultiCheb object at a point x
-    
-    Parameters
-    ----------
-    x : ndarray 
+
+    Parameters
+    ----------
+    x : ndarray
         Point to evaluate at
-    c : ndarray 
+    c : ndarray
         Tensor of Chebyshev coefficients
-        
+
     Returns
     -------
     c : float
@@ -904,18 +827,18 @@
     for i in range(1,n):
         c = cheb.chebval(x[i],c,tensor=False)
     return c
-    
+
 def polyvalnd(x,c):
     """
     Evaluate a MultiPower object at a point x
-    
-    Parameters
-    ----------
-    x : ndarray 
+
+    Parameters
+    ----------
+    x : ndarray
         Point to evaluate at
-    c : ndarray 
+    c : ndarray
         Tensor of Polynomial coefficients
-        
+
     Returns
     -------
     c : float
@@ -926,5 +849,4 @@
     c = poly.polyval(x[0],c)
     for i in range(1,n):
         c = poly.polyval(x[i],c,tensor=False)
-    return c
->>>>>>> a8e32bc7
+    return c