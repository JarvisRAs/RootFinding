import numpy as np
import itertools
from scipy.linalg import qr, solve_triangular, qr_multiply
from groebner.polynomial import Polynomial, MultiCheb, MultiPower, is_power
from groebner.utils import row_swap_matrix, clean_zeros_from_matrix, TVBError, slice_top, get_var_list, mon_combos, mon_combosHighest, inverse_P, sort_polys_by_degree, deg_d_polys, all_permutations, num_mons_full, memoized_all_permutations, mons_ordered, all_permutations_cheb, num_mons
import time
import random
from matplotlib import pyplot as plt
from scipy.misc import comb
from math import factorial

def TelenVanBarel(initial_poly_list, accuracy = 1.e-10):
    """Uses Telen and VanBarels matrix reduction method to find a vector basis for the system of polynomials.

    Parameters
    --------
    initial_poly_list: list
        The polynomials in the system we are solving.
    run_checks : bool
        If True, checks will be run to make sure TVB works and if it doesn't an S-polynomial will be searched
        for to fix it.
    accuracy: float
        How small we want a number to be before assuming it is zero.

    Returns
    -----------
    basisDict : dict
        A dictionary of terms not in the vector basis a matrixes of things in the vector basis that the term
        can be reduced to.
    VB : numpy array
        The terms in the vector basis, each row being a term.
    degree : int
        The degree of the Macaualy matrix that was constructed.
    """
    power = is_power(initial_poly_list)
    dim = initial_poly_list[0].dim
    poly_coeff_list = []
    degree = find_degree(initial_poly_list)

    #This sorting is required for fast matrix construction. Ascending should be False.
    initial_poly_list = sort_polys_by_degree(initial_poly_list, ascending = False)

    """This is the first construction option, simple monomial multiplication."""
    for i in initial_poly_list:
        poly_coeff_list = add_polys(degree, i, poly_coeff_list)
    """This is the second construction option, it uses the fancy triangle method that is faster but less stable."""
    #for deg in reversed(range(min([poly.degree for poly in initial_poly_list]), degree+1)):
    #    poly_coeff_list += deg_d_polys(initial_poly_list, deg, dim)

    #Creates the matrix for either of the above two methods. Comment out if using the third method.
<<<<<<< HEAD
    matrix, matrix_terms, cuts = create_matrix(poly_coeff_list, degree, dim)
        
=======
    matrix, matrix_terms, matrix_shape_stuff = create_matrix(poly_coeff_list, degree, dim)

    #print(matrix.shape)

>>>>>>> 9006d77b
    """This is the thrid matrix construction option, it uses the permutation arrays."""
    #if power:
    #    matrix, matrix_terms, cuts = createMatrixFast(initial_poly_list, degree, dim)
    #else:
    #    matrix, matrix_terms, cuts = construction(initial_poly_list, degree, dim)

    matrix, matrix_terms = rrqr_reduceTelenVanBarel2(matrix, matrix_terms, cuts, accuracy = accuracy)

    height = matrix.shape[0]
    matrix[:,height:] = solve_triangular(matrix[:,:height],matrix[:,height:])
    matrix[:,:height] = np.eye(height)

    VB = matrix_terms[height:]
    
    basisDict = makeBasisDict(matrix, matrix_terms, VB, power)

    return basisDict, VB, degree

def makeBasisDict(matrix, matrix_terms, VB, power):
    '''Calculates and returns the basisDict.

    This is a dictionary of the terms on the diagonal of the reduced TVB matrix to the terms in the Vector Basis.
    It is used to create the multiplication matrix in root_finder.

    Parameters
    --------
    matrix: numpy array
        The reduced TVB matrix.
    matrix_terms : numpy array
        The terms in the matrix. The i'th row is the term represented by the i'th column of the matrix.
    VB : numpy array
        Each row is a term in the vector basis.
    power : bool
        If True, the initial polynomials were MultiPower. If False, they were MultiCheb.

    Returns
    -----------
    basisDict : dict
        Maps terms on the diagonal of the reduced TVB matrix (tuples) to numpy arrays that represent the
        terms reduction into the Vector Basis.
    '''
    basisDict = {}

    VBSet = set()
    for i in VB:
        VBSet.add(tuple(i))

    if power: #We don't actually need most of the rows, so we only get the ones we need.
        neededSpots = set()
        for term, mon in itertools.product(VB,get_var_list(VB.shape[1])):
            if tuple(term+mon) not in VBSet:
                neededSpots.add(tuple(term+mon))

    spots = list()
    for dim in range(VB.shape[1]):
        spots.append(VB.T[dim])

    for i in range(matrix.shape[0]):
        term = tuple(matrix_terms[i])
        if power and term not in neededSpots:
            continue
        basisDict[term] = matrix[i][matrix.shape[0]:]

    return basisDict

def find_degree(poly_list):
    '''Finds the degree of a Macaulay Matrix.

    Parameters
    --------
    poly_list: list
        The polynomials used to construct the matrix.

    Returns
    -----------
    find_degree : int
        The degree of the Macaulay Matrix.

    '''
    return sum(poly.degree for poly in poly_list) - len(poly_list) + 1

def add_polys(degree, poly, poly_coeff_list):
    """Adds polynomials to a Macaulay Matrix.

    This function is called on one polynomial and adds all monomial multiples of it to the matrix.

    Parameters
    ----------
    degree : int
        The degree of the TVB Matrix
    poly : Polynomial
        One of the polynomials used to make the matrix.
    poly_coeff_list : list
        A list of all the current polynomials in the matrix.
    Returns
    -------
    poly_coeff_list : list
        The original list of polynomials in the matrix with the new monomial multiplications of poly added.
    """
    poly_coeff_list.append(poly.coeff)
    deg = degree - poly.degree
    dim = poly.dim

    mons = mon_combos([0]*dim,deg)
    for i in mons[1:]: #skips the first all 0 mon
        poly_coeff_list.append(poly.mon_mult(i, return_type = 'Matrix'))
    return poly_coeff_list

def sorted_matrix_terms(degree, dim):
    '''Finds the matrix_terms sorted in the term order needed for TelenVanBarel reduction.
    So the highest terms come first,the x,y,z etc monomials last.
    Parameters
    ----------
    degree : int
        The degree of the TVB Matrix
    dim : int
        The dimension of the polynomials going into the matrix.
    Returns
    -------
    sorted_matrix_terms : numpy array
        The sorted matrix_terms. The ith row is the term represented by the ith column of the matrix.
    cuts : tuple
        When the matrix is reduced it is split into 3 parts with restricted pivoting. These numbers indicate
        where those cuts happen.
    '''
    highest_mons = mon_combosHighest([0]*dim,degree)[::-1]

    other_mons = list()
    d = degree - 1
    while d > 1:
        other_mons += mon_combosHighest([0]*dim,d)[::-1]
        d -= 1

    xs_mons = mon_combos([0]*dim,1)[::-1]
    sorted_matrix_terms = np.reshape(highest_mons+other_mons+xs_mons, (len(highest_mons+other_mons+xs_mons),dim))
    return sorted_matrix_terms, tuple([len(highest_mons),len(highest_mons)+len(other_mons)])

def create_matrix(poly_coeffs, degree, dim):
    ''' Builds a Telen Van Barel matrix.

    Parameters
    ----------
    poly_coeffs : list.
        Contains numpy arrays that hold the coefficients of the polynomials to be put in the matrix.
    degree : int
        The degree of the TVB Matrix
    dim : int
        The dimension of the polynomials going into the matrix.
    Returns
    -------
    matrix : 2D numpy array
        The Telen Van Barel matrix.
    matrix_terms : numpy array
        The ith row is the term represented by the ith column of the matrix.
    cuts : tuple
        When the matrix is reduced it is split into 3 parts with restricted pivoting. These numbers indicate
        where those cuts happen.
    '''
    bigShape = [degree+1]*dim

    matrix_terms, cuts = sorted_matrix_terms(degree, dim)

    #Get the slices needed to pull the matrix_terms from the coeff matrix.
    matrix_term_indexes = list()
    for row in matrix_terms.T:
        matrix_term_indexes.append(row)

    #Adds the poly_coeffs to flat_polys, using added_zeros to make sure every term is in there.
    added_zeros = np.zeros(bigShape)
    flat_polys = list()
    for coeff in poly_coeffs:
        slices = slice_top(coeff)
        added_zeros[slices] = coeff
        flat_polys.append(added_zeros[matrix_term_indexes])
        added_zeros[slices] = np.zeros_like(coeff)
        coeff = 0
    poly_coeffs = 0

    #Make the matrix. Reshape is faster than stacking.
    matrix = np.reshape(flat_polys, (len(flat_polys),len(matrix_terms)))

    if cuts[0] > matrix.shape[0]: #The matrix isn't tall enough, these can't all be pivot columns.
        raise TVBError("HIGHEST NOT FULL RANK. TRY HIGHER DEGREE")

    #Sorts the rows of the matrix so it is close to upper triangular.
    matrix = row_swap_matrix(matrix)
    return matrix, matrix_terms, cuts

def checkEqual(lst):
    '''Helper function for createMatrixFast. Checks if each element in a list is the same.

    Parameters
    ----------
    lst : list
        The list of interest.
    Returns
    -------
    checkEqual : bool
        True if each element in the list is the same. False otherwise.
    '''
    return lst.count(lst[0]) == len(lst)

def get_ranges(nums):
    '''Helper function for createMatrixFast. Finds where to slice the different parts of the matrix into.

    This is in an effort to avoid row_swap_matrix which can be slow. Instead, as we are buiding the part of the
    matrix corresponding to each polynomial seperately, this tells us where each part should go in the whole matrix.

    Parameters
    ----------
    nums : list
        The Macualay matrix degree minus the polynomial degrees for for each polynomial.
    Returns
    -------
    ranges : list
        The rows in the Macaulay Matrix that the given polynomail will be sliced into.
    '''
    ranges = []
    for i in nums:
        ranges.append(np.array([],dtype=int))
    start = 0
    count = 0
    n = len(nums)
    for num in nums:
        spot = count
        for r in ranges[count:]:
            r = np.hstack((r,np.arange(start,start+(n-count)*(num-len(r)),n-count)))
            ranges[spot] = r
            start+=1
            spot += 1
        start = ranges[-1][-1]+1
        count+=1
    return ranges

def createMatrixFast(polys, degree, dim):
    ''' Builds a Telen Van Barel matrix using fast construction.

    Parameters
    ----------
    poly_coeffs : list.
        Contains numpy arrays that hold the coefficients of the polynomials to be put in the matrix.
    degree : int
        The degree of the TVB Matrix
    dim : int
        The dimension of the polynomials going into the matrix.
    Returns
    -------
    matrix : 2D numpy array
        The Telen Van Barel matrix.
    matrix_terms : numpy array
        The ith row is the term represented by the ith column of the matrix.
    cuts : tuple
        When the matrix is reduced it is split into 3 parts with restricted pivoting. These numbers indicate
        where those cuts happen.
    '''
    bigShape = [degree+1]*dim

    matrix_terms, cuts = sorted_matrix_terms(degree, dim)
    columns = len(matrix_terms)

    range_split = [num_mons_full(degree-poly.degree,dim) for poly in polys]
    rows = np.sum(range_split)
    ranges = get_ranges(range_split)    #How to slice the poly into the matrix rows.
    matrix = np.zeros((rows,columns))
    curr = 0

    #Get the slices needed to pull the matrix_terms from the coeff matrix.
    matrix_term_indexes = list()
    for row in matrix_terms.T:
        matrix_term_indexes.append(row)

    permutations = None
    currentDegree = 2
    #Adds the poly_coeffs to flat_polys, using added_zeros to make sure every term is in there.
    added_zeros = np.zeros(bigShape)

    for poly,matrix_range in zip(polys,ranges):
        slices = slice_top(poly.coeff)
        added_zeros[slices] = poly.coeff
        array = added_zeros[matrix_term_indexes]
        added_zeros[slices] = np.zeros_like(poly.coeff)

        permutations = memoized_all_permutations(degree - poly.degree, dim, degree, permutations, currentDegree)
        currentDegree = degree - poly.degree
        permList = list(permutations.values())

        temp = array[np.reshape(permList, (len(permList), columns))[::-1]]
        matrix[matrix_range] = temp

    if matrix_shape_stuff[0] > matrix.shape[0]: #The matrix isn't tall enough, these can't all be pivot columns.
        raise TVBError("HIGHEST NOT FULL RANK. TRY HIGHER DEGREE")
    #Sorts the rows of the matrix so it is close to upper triangular.
    if not checkEqual([poly.degree for poly in polys]): #Will need some switching possibly if some degrees are different.
        matrix = row_swap_matrix(matrix)
    return matrix, matrix_terms, cuts

def construction(polys, degree, dim):
    ''' Builds a Telen Van Barel matrix using fast construction in the Chebyshev basis.

    Parameters
    ----------
    polys : list.
        Contains numpy arrays that hold the coefficients of the polynomials to be put in the matrix.
    degree : int
        The degree of the TVB Matrix
    dim : int
        The dimension of the polynomials going into the matrix.
    Returns
    -------
    matrix : 2D numpy array
        The Telen Van Barel matrix.
    matrix_terms : numpy array
        The ith row is the term represented by the ith column of the matrix.
    cuts : tuple
        When the matrix is reduced it is split into 3 parts with restricted pivoting. These numbers indicate
        where those cuts happen.
    '''
    bigShape = [degree+1]*dim
    matrix_terms, cuts = sorted_matrix_terms(degree, dim)
    #print(matrix_shape_stuff)
    matrix_term_indexes = list()
    for row in matrix_terms.T:
        matrix_term_indexes.append(row)

    permutations = all_permutations_cheb(degree - np.min([poly.degree for poly in polys]), dim, degree)
    #print(permutations)
    added_zeros = np.zeros(bigShape)
    flat_polys = list()
    i = 0;
    for poly in polys:
        slices = slice_top(poly.coeff)
        added_zeros[slices] = poly.coeff
        array = added_zeros[matrix_term_indexes]
        added_zeros[slices] = np.zeros_like(poly.coeff)
        #print(array)

        #flat_polys.append(array[np.vstack(permutations.values())])
        degreeNeeded = degree - poly.degree
        mons = mons_ordered(dim,degreeNeeded)
        mons = np.pad(mons, (0,1), 'constant', constant_values = i)
        i += 1
        flat_polys.append(array)
        for mon in mons[1:-1]:
            result = np.copy(array)
            for i in range(dim):
                if mon[i] != 0:

                    mult = [0]*dim
                    mult[i] = mon[i]
                    result = np.sum(result[permutations[tuple(mult)]], axis = 0)
            flat_polys.append(result)
    #print(flat_polys)
    matrix = np.vstack(flat_polys)
    if matrix_shape_stuff[0] > matrix.shape[0]: #The matrix isn't tall enough, these can't all be pivot columns.
        raise TVBError("HIGHEST NOT FULL RANK. TRY HIGHER DEGREE")
    matrix = row_swap_matrix(matrix)
    #print(matrix)
    return matrix, matrix_terms, cuts

def rrqr_reduceTelenVanBarel(matrix, matrix_terms, cuts, accuracy = 1.e-10):
    ''' Reduces a Telen Van Barel Macaulay matrix.

    The matrix is split into the shape
    A B C
    D E F
    Where A is square and contains all the highest terms, and C contains all the x,y,z etc. terms. The lengths
    are determined by the matrix_shape_stuff tuple. First A and D are reduced using rrqr, and then the rest of
    the matrix is multiplied by Q.T to change it accordingly. Then E is reduced by rrqr, the rows of B are shifted
    accordingly, and F is multipled by Q.T to change it accordingly. This is all done in place to save memory.

    Parameters
    ----------
    matrix : numpy array.
        The Macaulay matrix, sorted in TVB style.
    matrix_terms: numpy array
        Each row of the array contains a term in the matrix. The i'th row corresponds to
        the i'th column in the matrix.
    cuts : tuple
        When the matrix is reduced it is split into 3 parts with restricted pivoting. These numbers indicate
        where those cuts happen.
    Returns
    -------
    matrix : numpy array
        The reduced matrix.
    matrix_terms: numpy array
        The resorted matrix_terms.
    '''
    #RRQR reduces A and D sticking the result in it's place.
    Q1,matrix[:,:cuts[0]],P1 = qr(matrix[:,:cuts[0]], pivoting = True)

    if abs(matrix[:,:cuts[0]].diagonal()[-1]) < accuracy:
        raise TVBError("HIGHEST NOT FULL RANK")

    #Multiplying the rest of the matrix by Q.T
    matrix[:,cuts[0]:] = Q1.T@matrix[:,cuts[0]:]
    Q1 = 0 #Get rid of Q1 for memory purposes.

    #RRQR reduces E sticking the result in it's place.
    Q,matrix[cuts[0]:,cuts[0]:cuts[1]],P = qr(matrix[cuts[0]:,cuts[0]:cuts[1]], pivoting = True)

    #Multiplies F by Q.T.
    matrix[cuts[0]:,cuts[1]:] = Q.T@matrix[cuts[0]:,cuts[1]:]
    Q = 0 #Get rid of Q for memory purposes.

    #Shifts the columns of B
    matrix[:cuts[0],cuts[0]:cuts[1]] = matrix[:cuts[0],cuts[0]:cuts[1]][:,P]

    #Checks for 0 rows and gets rid of them.
    rank = np.sum(np.abs(matrix.diagonal())>accuracy)
    matrix = matrix[:rank]

    #Resorts the matrix_terms.
    matrix_terms[:cuts[0]] = matrix_terms[:cuts[0]][P1]
    matrix_terms[cuts[0]:cuts[1]] = matrix_terms[cuts[0]:cuts[1]][P]

    return matrix, matrix_terms

def rrqr_reduceTelenVanBarel2(matrix, matrix_terms, cuts, accuracy = 1.e-10):
    ''' Reduces a Telen Van Barel Macaulay matrix.

    This function does the same thing as rrqr_reduceTelenVanBarel but uses qr_multiply instead of qr and a multiplication
    to make the function faster and more memory efficient.

    Parameters
    ----------
    matrix : numpy array.
        The Macaulay matrix, sorted in TVB style.
    matrix_terms: numpy array
        Each row of the array contains a term in the matrix. The i'th row corresponds to
        the i'th column in the matrix.
    cuts : tuple
        When the matrix is reduced it is split into 3 parts with restricted pivoting. These numbers indicate
        where those cuts happen.
    accuracy : float
        What is determined to be 0.
    Returns
    -------
    matrix : numpy array
        The reduced matrix.
    matrix_terms: numpy array
        The resorted matrix_terms.
    '''
    C1,matrix[:cuts[0],:cuts[0]],P1 = qr_multiply(matrix[:,:cuts[0]], matrix[:,cuts[0]:].T, mode = 'right', pivoting = True)
    matrix[:cuts[0],cuts[0]:] = C1.T
    C1 = 0

    if abs(matrix[:,:cuts[0]].diagonal()[-1]) < accuracy:
        raise TVBError("HIGHEST NOT FULL RANK")

    matrix[:cuts[0],cuts[0]:] = solve_triangular(matrix[:cuts[0],:cuts[0]],matrix[:cuts[0],cuts[0]:])
    matrix[:cuts[0],:cuts[0]] = np.eye(cuts[0])
    matrix[cuts[0]:,cuts[0]:] -= (matrix[cuts[0]:,:cuts[0]][:,P1])@matrix[:cuts[0],cuts[0]:]
    matrix_terms[:cuts[0]] = matrix_terms[:cuts[0]][P1]
    P1 = 0

    C,R,P = qr_multiply(matrix[cuts[0]:,cuts[0]:cuts[1]], matrix[cuts[0]:,cuts[1]:].T, mode = 'right', pivoting = True)

    matrix = matrix[:R.shape[0]+cuts[0]]
    matrix[cuts[0]:,:cuts[0]] = np.zeros_like(matrix[cuts[0]:,:cuts[0]])
    matrix[cuts[0]:,cuts[0]:cuts[0]+R.shape[1]] = R
    matrix[cuts[0]:,cuts[0]+R.shape[1]:] = C.T
    C,R = 0,0

    #Shifts the columns of B.
    matrix[:cuts[0],cuts[0]:cuts[1]] = matrix[:cuts[0],cuts[0]:cuts[1]][:,P]
    matrix_terms[cuts[0]:cuts[1]] = matrix_terms[cuts[0]:cuts[1]][P]
    P = 0

    # Check if there are no solutions
    rank = np.sum(np.abs(matrix.diagonal())>accuracy)
    # extra_block = matrix[rank:, -matrix_shape_stuff[2]:]
    # Q,R = qr(extra_block)
    # if np.sum(np.abs(R.diagonal())>accuracy) == matrix_shape_stuff[2]:
    #     raise ValueError("The system given has no roots.")

    #Get rid of 0 rows at the bottom.
    matrix = matrix[:rank]
    return matrix, matrix_terms

def rrqr_reduceTelenVanBarelFullRank(matrix, matrix_terms, cuts, accuracy = 1.e-10):
    ''' Reduces a Telen Van Barel Macaulay matrix.

    This function does the same thing as rrqr_reduceTelenVanBarel2 but only works if the matrix is full rank.
    In this case it is faster.

    Parameters
    ----------
    matrix : numpy array.
        The Macaulay matrix, sorted in TVB style.
    matrix_terms: numpy array
        Each row of the array contains a term in the matrix. The i'th row corresponds to
        the i'th column in the matrix.
    cuts : tuple
        When the matrix is reduced it is split into 3 parts with restricted pivoting. These numbers indicate
        where those cuts happen.
    accuracy : float
        What is determined to be 0.
    Returns
    -------
    matrix : numpy array
        The reduced matrix.
    matrix_terms: numpy array
        The resorted matrix_terms.
    '''
    C1,matrix[:cuts[0],:cuts[0]],P1 = qr_multiply(matrix[:cuts[0],:cuts[0]],\
                                                  matrix[:cuts[0],cuts[0]:].T, mode = 'right', pivoting = True)
    matrix[:cuts[0],cuts[0]:] = C1.T
    C1 = 0

    if abs(matrix[:,:cuts[0]].diagonal()[-1]) < accuracy:
        raise TVBError("HIGHEST NOT FULL RANK")

    matrix_terms[:cuts[0]] = matrix_terms[:cuts[0]][P1]
    P1 = 0

    C,matrix[cuts[0]:,cuts[0]:cuts[1]],P = qr_multiply(matrix[cuts[0]:,cuts[0]:cuts[1]],\
                                                       matrix[cuts[0]:,cuts[1]:].T, mode = 'right', pivoting = True)

    matrix[cuts[0]:,cuts[1]:] = C.T
    C,R = 0,0

    #Shifts the columns of B.
<<<<<<< HEAD
    matrix[:cuts[0],cuts[0]:cuts[1]] = matrix[:cuts[0],cuts[0]:cuts[1]][:,P]
    matrix_terms[cuts[0]:cuts[1]] = matrix_terms[cuts[0]:cuts[1]][P]
    P = 0    
=======
    matrix[:highest_num,highest_num:highest_num+others_num] = matrix[:highest_num,highest_num:highest_num+others_num][:,P]
    matrix_terms[highest_num:highest_num+others_num] = matrix_terms[highest_num:highest_num+others_num][P]
    P = 0
>>>>>>> 9006d77b
    return matrix, matrix_terms<|MERGE_RESOLUTION|>--- conflicted
+++ resolved
@@ -48,15 +48,8 @@
     #    poly_coeff_list += deg_d_polys(initial_poly_list, deg, dim)
 
     #Creates the matrix for either of the above two methods. Comment out if using the third method.
-<<<<<<< HEAD
     matrix, matrix_terms, cuts = create_matrix(poly_coeff_list, degree, dim)
-        
-=======
-    matrix, matrix_terms, matrix_shape_stuff = create_matrix(poly_coeff_list, degree, dim)
-
-    #print(matrix.shape)
-
->>>>>>> 9006d77b
+
     """This is the thrid matrix construction option, it uses the permutation arrays."""
     #if power:
     #    matrix, matrix_terms, cuts = createMatrixFast(initial_poly_list, degree, dim)
@@ -162,7 +155,7 @@
 
     mons = mon_combos([0]*dim,deg)
     for i in mons[1:]: #skips the first all 0 mon
-        poly_coeff_list.append(poly.mon_mult(i, return_type = 'Matrix'))
+        poly_coeff_list.append(poly.mon_mult(i, returnType = 'Matrix'))
     return poly_coeff_list
 
 def sorted_matrix_terms(degree, dim):
@@ -579,13 +572,7 @@
     C,R = 0,0
 
     #Shifts the columns of B.
-<<<<<<< HEAD
     matrix[:cuts[0],cuts[0]:cuts[1]] = matrix[:cuts[0],cuts[0]:cuts[1]][:,P]
     matrix_terms[cuts[0]:cuts[1]] = matrix_terms[cuts[0]:cuts[1]][P]
     P = 0    
-=======
-    matrix[:highest_num,highest_num:highest_num+others_num] = matrix[:highest_num,highest_num:highest_num+others_num][:,P]
-    matrix_terms[highest_num:highest_num+others_num] = matrix_terms[highest_num:highest_num+others_num][P]
-    P = 0
->>>>>>> 9006d77b
     return matrix, matrix_terms