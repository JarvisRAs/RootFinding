import numpy as np
<<<<<<< HEAD
import math
from scipy.linalg import lu, qr, solve_triangular, inv, solve, svd, qr_multiply
from numpy.linalg import cond
from groebner.polynomial import Polynomial, MultiCheb, MultiPower, is_power
from groebner.utils import rrqr_reduce2, Term, row_swap_matrix, clean_zeros_from_matrix, triangular_solve, divides, get_var_list, TVBError, slice_top, get_var_list, row_linear_dependencies, mon_mult2
import matplotlib.pyplot as plt
from collections import defaultdict
import gc
import time
from matplotlib import pyplot as plt
=======
import itertools
from scipy.linalg import qr, solve_triangular, qr_multiply
from groebner.polynomial import Polynomial, MultiCheb, MultiPower
from groebner.utils import row_swap_matrix, clean_zeros_from_matrix, TVBError, slice_top, get_var_list, mon_combos, mon_combosHighest
>>>>>>> 54c83e52

def TelenVanBarel(initial_poly_list, run_checks = True, accuracy = 1.e-10):
    """Uses Telen and VanBarels matrix reduction method to find a vector basis for the system of polynomials.

    Parameters
    --------
    initial_poly_list: list
        The polynomials in the system we are solving.
    run_checks : bool
        If True, checks will be run to make sure TVB works and if it doesn't an S-polynomial will be searched
        for to fix it.
    accuracy: float
        How small we want a number to be before assuming it is zero.

    Returns
    -----------
    basisDict : dict
        A dictionary of terms not in the vector basis a matrixes of things in the vector basis that the term
        can be reduced to.
    VB : numpy array
        The terms in the vector basis, each row being a term.
    degree : int
        The degree of the Macaualy matrix that was constructed.
    """
    Power = is_power(initial_poly_list)

    poly_coeff_list = []
    degree = find_degree(initial_poly_list)
    dim = initial_poly_list[0].dim
<<<<<<< HEAD


    #Checks to make sure TVB will work.
    if not has_top_xs(initial_poly_list):
        raise TVBError("Doesn't have all x^n's on diagonal. Do linear transformation")
    S = get_S_Poly(initial_poly_list)
    if isinstance(S,Polynomial):
        print(S.coeff)
        initial_poly_list.append(S)
        degree = find_degree(initial_poly_list)


=======
    
    if run_checks:
        #Checks to make sure TVB will work.
        if not has_top_xs(initial_poly_list):
            raise TVBError("Doesn't have all x^n's on diagonal. Do linear transformation")
        S = get_S_Poly(initial_poly_list)
        if isinstance(S,Polynomial):
            print(S.coeff)
            initial_poly_list.append(S)
            degree = find_degree(initial_poly_list)
    
>>>>>>> 54c83e52
    for i in initial_poly_list:
        poly_coeff_list = add_polys(degree, i, poly_coeff_list)

    matrix, matrix_terms, matrix_shape_stuff = create_matrix(poly_coeff_list, degree, dim)
    print(matrix.shape)
    matrix, matrix_terms = rrqr_reduceTelenVanBarel2(matrix, matrix_terms, matrix_shape_stuff, accuracy = accuracy)

    height = matrix.shape[0]
    matrix[:,height:] = solve_triangular(matrix[:,:height],matrix[:,height:])
    matrix[:,:height] = np.eye(height)

    VB = matrix_terms[matrix.shape[0]:]

    basisDict = makeBasisDict(matrix, matrix_terms, VB, Power, [degree]*dim)
    return basisDict, VB, degree

def makeBasisDict(matrix, matrix_terms, VB, power, remainder_shape):
    '''Calculates and returns the basisDict.
    
    This is a dictionary of the terms on the diagonal of the reduced TVB matrix to the terms in the Vector Basis.
    It is used to create the multiplication matrix in root_finder.
    
    Parameters
    --------
    matrix: numpy array
        The reduced TVB matrix.
    matrix_terms : numpy array
        The terms in the matrix. The i'th row is the term represented by the i'th column of the matrix.
    VB : numpy array
        Each row is a term in the vector basis.
    power : bool
        If True, the initial polynomials were MultiPower. If False, they were MultiCheb.
    remainder_shape: list
        The shape of the numpy arrays that will be mapped to in the basisDict.

    Returns
    -----------
    basisDict : dict
        Maps terms on the diagonal of the reduced TVB matrix (tuples) to numpy arrays of the shape remainder_shape
        that represent the terms reduction into the Vector Basis.
    '''
    basisDict = {}

    if power: #We don't actually need most of the rows, so we only get the ones we need.
        neededSpots = set()
        for term, mon in itertools.product(VB,get_var_list(VB.shape[1])):
            neededSpots.add(tuple(term+mon))

    spots = list()
    for dim in range(VB.shape[1]):
        spots.append(VB.T[dim])

    for i in range(matrix.shape[0]):
        term = tuple(matrix_terms[i])
        if power and term not in neededSpots:
            continue
        remainder = np.zeros(remainder_shape)
        row = matrix[i]
        remainder[spots] = row[matrix.shape[0]:]
        basisDict[term] = remainder

    return basisDict

def find_degree(poly_list):
    '''Finds the degree of a Macaulay Matrix.
    
    Parameters
    --------
    poly_list: list
        The polynomials used to construct the matrix.

    Returns
    -----------
    find_degree : int
        The degree of the Macaulay Matrix.

    Example:
        For polynomials [P1,P2,P3] with degree [d1,d2,d3] the function returns d1+d2+d3-3+1
    '''
    degree_needed = 0
    for poly in poly_list:
        degree_needed += poly.degree
    return ((degree_needed - len(poly_list)) + 1)

def add_polys(degree, poly, poly_coeff_list):
    """Adds polynomials to a Macaulay Matrix.
    
    This function is called on one polynomial and adds all monomial multiples of it to the matrix.
    
    Parameters
    ----------
    degree : int
        The degree of the TVB Matrix
    poly : Polynomial
        One of the polynomials used to make the matrix. 
    poly_coeff_list : list
        A list of all the current polynomials in the matrix.
    Returns
    -------
    poly_coeff_list : list
        The original list of polynomials in the matrix with the new monomial multiplications of poly added.
    """
    poly_coeff_list.append(poly.coeff)
    deg = degree - poly.degree
    dim = poly.dim
    mons = mon_combos([0]*dim,deg)
    for i in mons[1:]: #skips the first all 0 mon
        poly_coeff_list.append(poly.mon_mult(i, returnType = 'Matrix'))
    return poly_coeff_list

def sorted_matrix_terms(degree, dim):
    '''Finds the matrix_terms sorted in the term order needed for TelenVanBarel reduction.
    So the highest terms come first,the x,y,z etc monomials last.
    Parameters
    ----------
    degree : int
        The degree of the TVB Matrix
    dim : int
        The dimension of the polynomials going into the matrix.
    Returns
    -------
    matrix_terms : numpy array
        The sorted matrix_terms.
    matrix_term_stuff : tuple
        The first entry is the number of 'highest' monomial terms. The second entry is the number of 'other' terms,
        those not in the first or third catagory. The third entry is the number of monomials of degree one of a
        single variable, as well as the monomial 1.
    '''
    highest_mons = mon_combosHighest([0]*dim,degree)

    other_mons = list()
    d = degree - 1
    while d > 1:
        other_mons += mon_combosHighest([0]*dim,d)
        d -= 1

    xs_mons = mon_combos([0]*dim,1)

    sorted_matrix_terms = np.reshape(highest_mons+other_mons+xs_mons, (len(highest_mons+other_mons+xs_mons),dim))

    return sorted_matrix_terms, tuple([len(highest_mons),len(other_mons),len(xs_mons)])

def create_matrix(poly_coeffs, degree, dim):
    ''' Builds a Telen Van Barel matrix.

    Parameters
    ----------
    poly_coeffs : list.
        Contains numpy arrays that hold the coefficients of the polynomials to be put in the matrix.
    degree : int
        The degree of the TVB Matrix
    dim : int
        The dimension of the polynomials going into the matrix.
    Returns
    -------
    matrix : 2D numpy array
        The Telen Van Barel matrix.
    '''
    bigShape = [degree+1]*dim

    matrix_terms, matrix_shape_stuff = sorted_matrix_terms(degree, dim)

    #Get the slices needed to pull the matrix_terms from the coeff matrix.
    matrix_term_indexes = list()
    for row in matrix_terms.T:
        matrix_term_indexes.append(row)

    #Adds the poly_coeffs to flat_polys, using added_zeros to make sure every term is in there.
    added_zeros = np.zeros(bigShape)
    flat_polys = list()
    for coeff in poly_coeffs:
        slices = slice_top(coeff)
        added_zeros[slices] = coeff
        flat_polys.append(added_zeros[matrix_term_indexes])
        added_zeros[slices] = np.zeros_like(coeff)
        coeff = 0
    poly_coeffs = 0

    #Make the matrix. Reshape is faster than stacking.
    matrix = np.reshape(flat_polys, (len(flat_polys),len(matrix_terms)))

    if matrix_shape_stuff[0] > matrix.shape[0]: #The matrix isn't tall enough, these can't all be pivot columns.
        raise TVBError("HIGHEST NOT FULL RANK. TRY HIGHER DEGREE")

    #Sorts the rows of the matrix so it is close to upper triangular.
    matrix = row_swap_matrix(matrix)
    return matrix, matrix_terms, matrix_shape_stuff

def rrqr_reduceTelenVanBarel(matrix, matrix_terms, matrix_shape_stuff, accuracy = 1.e-10):
    ''' Reduces a Telen Van Barel Macaulay matrix.

    The matrix is split into the shape
    A B C
    D E F
    Where A is square and contains all the highest terms, and C contains all the x,y,z etc. terms. The lengths
    are determined by the matrix_shape_stuff tuple. First A and D are reduced using rrqr, and then the rest of
    the matrix is multiplied by Q.T to change it accordingly. Then E is reduced by rrqr, the rows of B are shifted
    accordingly, and F is multipled by Q.T to change it accordingly. This is all done in place to save memory.

    Parameters
    ----------
    matrix : numpy array.
        The Macaulay matrix, sorted in TVB style.
    matrix_terms: numpy array
        Each row of the array contains a term in the matrix. The i'th row corresponds to
        the i'th column in the matrix.
    matrix_shape_stuff : tuple
        Terrible name I know. It has 3 values, the first is how many columnns are in the
        'highest' part of the matrix. The second is how many are in the 'others' part of
        the matrix, and the third is how many are in the 'xs' part.
    Returns
    -------
    matrix : numpy array
        The reduced matrix.
    matrix_terms: numpy array
        The resorted matrix_terms.
    '''
    highest_num = matrix_shape_stuff[0]
    others_num = matrix_shape_stuff[1]
    xs_num = matrix_shape_stuff[2]
    #plt.matshow([i==0 for i in matrix])
    #print(highest_num)
    #RRQR reduces A and D sticking the result in it's place.
    Q1,matrix[:,:highest_num],P1 = qr(matrix[:,:highest_num], pivoting = True)

    if abs(matrix[:,:highest_num].diagonal()[-1]) < accuracy:
        raise TVBError("HIGHEST NOT FULL RANK")

    #Multiplying the rest of the matrix by Q.T
    matrix[:,highest_num:] = Q1.T@matrix[:,highest_num:]
    Q1 = 0 #Get rid of Q1 for memory purposes.

    #RRQR reduces E sticking the result in it's place.
    Q,matrix[highest_num:,highest_num:highest_num+others_num],P = qr(matrix[highest_num:,highest_num:highest_num+others_num], pivoting = True)

    #Multiplies F by Q.T.
    matrix[highest_num:,highest_num+others_num:] = Q.T@matrix[highest_num:,highest_num+others_num:]
    Q = 0 #Get rid of Q for memory purposes.

    #Shifts the columns of B
    matrix[:highest_num,highest_num:highest_num+others_num] = matrix[:highest_num,highest_num:highest_num+others_num][:,P]

    #Checks for 0 rows and gets rid of them.
    rank = np.sum(np.abs(matrix.diagonal())>accuracy)
    matrix = matrix[:rank]

    #Resorts the matrix_terms.
    matrix_terms[:highest_num] = matrix_terms[:highest_num][P1]
    matrix_terms[highest_num:highest_num+others_num] = matrix_terms[highest_num:highest_num+others_num][P]

    return matrix, matrix_terms

def rrqr_reduceTelenVanBarel2(matrix, matrix_terms, matrix_shape_stuff, accuracy = 1.e-10):
    ''' Reduces a Telen Van Barel Macaulay matrix.

    This function does the same thing as rrqr_reduceTelenVanBarel but uses qr_multiply instead of qr and a multiplication
    to make the function faster and more memory efficient.

    Parameters
    ----------
    matrix : numpy array.
        The Macaulay matrix, sorted in TVB style.
    matrix_terms: numpy array
        Each row of the array contains a term in the matrix. The i'th row corresponds to
        the i'th column in the matrix.
    matrix_shape_stuff : tuple
        Terrible name I know. It has 3 values, the first is how many columnns are in the
        'highest' part of the matrix. The second is how many are in the 'others' part of
        the matrix, and the third is how many are in the 'xs' part.
    accuracy : float
        What is determined to be 0.
    Returns
    -------
    matrix : numpy array
        The reduced matrix.
    matrix_terms: numpy array
        The resorted matrix_terms.
    '''
    highest_num = matrix_shape_stuff[0]
    others_num = matrix_shape_stuff[1]
    xs_num = matrix_shape_stuff[2]

    C1,matrix[:highest_num,:highest_num],P1 = qr_multiply(matrix[:,:highest_num], matrix[:,highest_num:].T, mode = 'right', pivoting = True)
    matrix[:highest_num,highest_num:] = C1.T
    C1 = 0

    if abs(matrix[:,:highest_num].diagonal()[-1]) < accuracy:
        raise TVBError("HIGHEST NOT FULL RANK")

    matrix[:highest_num,highest_num:] = solve_triangular(matrix[:highest_num,:highest_num],matrix[:highest_num,highest_num:])
    matrix[:highest_num,:highest_num] = np.eye(highest_num)
    matrix[highest_num:,highest_num:] -= (matrix[highest_num:,:highest_num][:,P1])@matrix[:highest_num,highest_num:]
    matrix_terms[:highest_num] = matrix_terms[:highest_num][P1]
    P1 = 0

    C,R,P = qr_multiply(matrix[highest_num:,highest_num:highest_num+others_num], matrix[highest_num:,highest_num+others_num:].T, mode = 'right', pivoting = True)

    matrix = matrix[:R.shape[0]+highest_num]
    matrix[highest_num:,:highest_num] = np.zeros_like(matrix[highest_num:,:highest_num])
    matrix[highest_num:,highest_num:highest_num+R.shape[1]] = R
    matrix[highest_num:,highest_num+R.shape[1]:] = C.T
    C,R = 0,0

    #Shifts the columns of B.
    matrix[:highest_num,highest_num:highest_num+others_num] = matrix[:highest_num,highest_num:highest_num+others_num][:,P]
    matrix_terms[highest_num:highest_num+others_num] = matrix_terms[highest_num:highest_num+others_num][P]
    P = 0

    #Get rid of 0 rows at the bottom.
    rank = np.sum(np.abs(matrix.diagonal())>accuracy)
    matrix = matrix[:rank]

    return matrix, matrix_terms


def has_top_xs(polys):
    '''Finds out if the Macaulay Matrix will have an x^d in each dimension.

    TVB redction will work if an only if this is true. So in 2 dimensions a Macaulay matrix of degree d
    needs to have a x^d and y^d in it, in 3 dimensions it needs an x^d, y^d and z^d etc.

    Parameters
    ----------
    polys : list
        The polynomials with which the Macaulay Matrix is created.
    Returns
    -------
    has_top_xs : bool
        True if it has all the x^d's; False otherwise.
    '''
    dim = polys[0].dim

    hasXs = np.zeros(dim)
    #Make everything behind the diagonal 0,
    for poly in polys:
        deg = poly.degree

        possibleXs = set()
        for row in deg*get_var_list(dim):
            possibleXs.add(tuple(deg*np.array(row)))

        for mon in zip(*np.where(poly.coeff!=0)):
            #Checks to see if it's an x^n.
            if mon in possibleXs:
                hasXs += mon
    return np.all(hasXs)

def getDiagPoly(poly):
    '''Gets the diagonal polynomial of a polynomial.

    This is defined as only the monomials in a polynomial that are of the highest degree. Everything else is 0.

    Parameters
    ----------
    poly : Polynomial
        The polynomial of interest.
    Returns
    -------
    poly : Polynomial
        The diagonal polynomial.
    '''
    diagCoeff = poly.coeff.copy()
    deg = poly.degree
    for mon in zip(*np.where(diagCoeff!=0)):
        if np.sum(mon) != deg:
            diagCoeff[mon] = 0
    if isinstance(poly,MultiPower):
        return MultiPower(diagCoeff)
    else:
        return MultiCheb(diagCoeff)

def topDegreeMatrix(polys, degree):
    '''Gets the upper left corner of a Macaulay Matrix, the top degree part.

    Only includes the columns that are monomials of highest degree and the rows that have non-zero elements in those columns

    Parameters
    ----------
    polys : list
        The polynomials used to make the matrix.
    degree : int
        The degree of the Macaulay Matrix to be made.
    Returns
    -------
    matrix : numpy array
        The matrix.
    matrixMons : list
        A list of the monomials that were used to create the matrix. The i'th element is the monomial used to create the
        i'th row of the matrix.
    full : numpy array
        An array of zeros with the shape of the degree of the matrix in each dimension.
    '''
    dim = polys[0].dim
    power = isinstance(polys[0],MultiPower)

    diagPolys = list()
    for poly in polys:
        diagPolys.append(getDiagPoly(poly))

    diagSpots = np.vstack(mon_combosHighest([0]*dim,degree))
    diagPlaces = list()
    for i in range(dim):
        diagPlaces.append(diagSpots.T[i])

    full = np.zeros([degree+1]*dim)

    matrixRows = list()
    matrixMons = list()
    for diagPoly in diagPolys:
        mons = mon_combosHighest([0]*dim,degree - diagPoly.degree)
        matrixMons.append(mons)
        for mon in mons:
            coeff = diagPoly.mon_mult(mon, returnType = 'Matrix')
            full[slice_top(coeff)] = coeff
            matrixRows.append(full[diagPlaces])
            full[slice_top(coeff)] = np.zeros_like(coeff)
    matrix = np.vstack(matrixRows)
    return matrix, matrixMons, full

def getFPolys(fcoeffs, matrixMons, full, power):
    '''Finds the f-polynomials needed to make an S polynomial.

    Given a set of polynomials p1,p2 ... pn S = p1f1 + p2f2 + ... +pnfn. matrixMons is the monomials in the fPolys
    and fcoeffs is all the coefficients for them.

    Parameters
    ----------
    fcoeffs : numpy array
        Each entry is a coefficient in one of the fpolys. It is in the same order as the monomials in matrixMons.
    matrixMons : list
        Each entry is a list of the monomials in one f polynomial. They are in the same order as the fcoeffs.
    full : numpy array
        A matrix of zeros that is the maximum size of the coefficient matrix for an f polynomial. So each f polynomial
        starts as a copy of it and then the fcoeffs are put in the matrixMons spots.
    power : bool
        True if the fPolys should be MultiPower objects. False if they should be MultiCheb.
    Returns
    -------
    fPolys : list
        The f polynomials.
    '''
    fPolys = list()
    for mons in matrixMons:
        fCoeff = full.copy()
        for mon in mons:
            fCoeff[tuple(mon)] = fcoeffs[0]
            fcoeffs = fcoeffs[1:]
        if power:
            fPolys.append(MultiPower(fCoeff))
        else:
            fPolys.append(MultiCheb(fCoeff))
    return fPolys

def finalizeS(polys, S):
    '''Makes sure an S polynomial will make TVB work, if not, finds a new one.

    Parameters
    ----------
    polys : list
        The original polys used to make a TVB matrix.
    S : Polyomial
        A potential S polynomial to make TVB work.
    Returns
    -------
    finalizeS : Polynomail
        A polynomial that will make TVB work. If S works, S is returned, otherwise a new potential S2 is calculated
        and finalizeS is called again on S2.
    '''
    #print(S.coeff)

    if S.degree <= 0:
        raise TVBError('Polys are non-zero dimensional')

    dim = polys[0].dim
    power = isinstance(polys[0],MultiPower)
    degree = find_degree(polys)
    #print(degree)

    matrix, matrixMons, full = topDegreeMatrix(polys+list([S]), degree)
    Q,R,P = qr(matrix, pivoting = True)
    #print(R.diagonal())
    if abs(R.diagonal()[-1]) > 1.e-10:
        return S

    fPolys = getFPolys(clean_zeros_from_matrix(Q.T[-1]), matrixMons, full, power)
    if power:
        S2 = MultiPower(np.array([0]))
    else:
        S2 = MultiCheb(np.array([0]))
    for i in range(len(polys)):
        poly = polys[i]
        f = fPolys[i]
        S2 += poly*f
    S2 += S*fPolys[-1]
    S2.__init__(clean_zeros_from_matrix(S2.coeff))
    return finalizeS(polys, S2)

def get_S_Poly(polys):
    '''Gets an S polynomial if needed to make sure TVB will work.

    The code checks if an S is needed first. If so, it calculates one potential S, and then calls finalizeS on it
    to make sure that S is actually valid, and if not to find a better one.

    Parameters
    ----------
    polys : list
        The original polys used to make a TVB matrix.
    Returns
    -------
    get_S_Poly : int or Polynomial
        Returns -1 if no S-Poly is needed, menaing TVB will work fine as is. Otherwise, returns a Polynomial Object
        S that when added to the basis will make TVB work.
    '''
    dim = polys[0].dim
    power = isinstance(polys[0],MultiPower)
    degree = find_degree(polys)

    matrix, matrixMons, full = topDegreeMatrix(polys, degree)

    #print(matrix)
    Q,R,P = qr(matrix, pivoting = True)
    #print(R.diagonal())
    if abs(R.diagonal()[-1]) > 1.e-10:
        return -1 #It works fine.
    fPolys = getFPolys(clean_zeros_from_matrix(Q.T[-1]), matrixMons, full, power)
    if power:
        S = MultiPower(np.array([0]))
    else:
        S = MultiCheb(np.array([0]))
    for i in range(len(polys)):
        poly = polys[i]
        f = fPolys[i]
        S += poly*f
    S.__init__(clean_zeros_from_matrix(S.coeff))

    #Now make a new function to check if it's done and if not keep going.
    return finalizeS(polys, S)<|MERGE_RESOLUTION|>--- conflicted
+++ resolved
@@ -1,21 +1,8 @@
 import numpy as np
-<<<<<<< HEAD
-import math
-from scipy.linalg import lu, qr, solve_triangular, inv, solve, svd, qr_multiply
-from numpy.linalg import cond
-from groebner.polynomial import Polynomial, MultiCheb, MultiPower, is_power
-from groebner.utils import rrqr_reduce2, Term, row_swap_matrix, clean_zeros_from_matrix, triangular_solve, divides, get_var_list, TVBError, slice_top, get_var_list, row_linear_dependencies, mon_mult2
-import matplotlib.pyplot as plt
-from collections import defaultdict
-import gc
-import time
-from matplotlib import pyplot as plt
-=======
 import itertools
 from scipy.linalg import qr, solve_triangular, qr_multiply
-from groebner.polynomial import Polynomial, MultiCheb, MultiPower
+from groebner.polynomial import Polynomial, MultiCheb, MultiPower, is_power
 from groebner.utils import row_swap_matrix, clean_zeros_from_matrix, TVBError, slice_top, get_var_list, mon_combos, mon_combosHighest
->>>>>>> 54c83e52
 
 def TelenVanBarel(initial_poly_list, run_checks = True, accuracy = 1.e-10):
     """Uses Telen and VanBarels matrix reduction method to find a vector basis for the system of polynomials.
@@ -45,7 +32,6 @@
     poly_coeff_list = []
     degree = find_degree(initial_poly_list)
     dim = initial_poly_list[0].dim
-<<<<<<< HEAD
 
 
     #Checks to make sure TVB will work.
@@ -57,20 +43,6 @@
         initial_poly_list.append(S)
         degree = find_degree(initial_poly_list)
 
-
-=======
-    
-    if run_checks:
-        #Checks to make sure TVB will work.
-        if not has_top_xs(initial_poly_list):
-            raise TVBError("Doesn't have all x^n's on diagonal. Do linear transformation")
-        S = get_S_Poly(initial_poly_list)
-        if isinstance(S,Polynomial):
-            print(S.coeff)
-            initial_poly_list.append(S)
-            degree = find_degree(initial_poly_list)
-    
->>>>>>> 54c83e52
     for i in initial_poly_list:
         poly_coeff_list = add_polys(degree, i, poly_coeff_list)
 
