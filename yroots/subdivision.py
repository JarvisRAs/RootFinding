--- conflicted
+++ resolved
@@ -155,12 +155,8 @@
     # Set up the interval data and root tracker classes and cheb blocky copy arr
     interval_data = IntervalData(a,b)
     root_tracker = RootTracker()
-<<<<<<< HEAD
     values_arr.memo = {}
     initialize_values_arr(dim,2*(deg+3))
-=======
-    initialize_values_arr(dim,2*(deg+1))
->>>>>>> d36382aa
 
     if dim == 1:
         # In one dimension, we don't use target_deg; it's the same as deg
@@ -251,11 +247,7 @@
     """
     return np.empty(tuple([2*deg])*dim, dtype=np.float64)
 
-<<<<<<< HEAD
 @Memoize
-=======
-@memoize
->>>>>>> d36382aa
 def values_arr(dim):
     """Helper function for chebyshev_block_copy.
     Finds the array initialized by initialize_values_arr for dimension dim.
@@ -335,7 +327,6 @@
     block_slicers,cheb_slicers,slicer = block_copy_slicers(dim,deg)
 
     for cheb_idx,block_idx in zip(cheb_slicers,block_slicers):
-<<<<<<< HEAD
         try:
             values_cheb[cheb_idx] = values_block[block_idx]
         except ValueError as e:
@@ -345,9 +336,6 @@
                 values_cheb[cheb_idx] = values_block[block_idx]
             else:
                 raise ValueError(e)
-=======
-        values_cheb[cheb_idx] = values_block[block_idx]
->>>>>>> d36382aa
     return values_cheb[slicer]
 
 def interval_approximate_1d(f,a,b,deg,return_bools=False,return_inf_norm=False):
@@ -465,10 +453,6 @@
         # halve the coefficients in each slice
         coeffs[x0sl] /= 2
         coeffs[degsl] /= 2
-<<<<<<< HEAD
-=======
-
->>>>>>> d36382aa
 
     if return_inf_norm:
         return coeffs[tuple(slices)], inf_norm
@@ -505,38 +489,6 @@
                                                         for d in range(dim)]
     slices = tuple([slice(0,deg+1)]*dim)
     return x0_slicer,deg_slicer,slices,deg**dim
-
-<<<<<<< HEAD
-=======
-def changes_sign(deg, dim, values_block):
-    """Finds on what intervals the function evaluations change sign (if at all).
-
-    Parameters
-    ----------
-    deg : int
-        The approximation degree used for Chebyshev interpolation.
-    dim : int
-        The dimension of the system.
-    values_block : ndarray
-        Function evaluations on the Chebyshev point grid of the Chebyshev
-        interpolationm.
-
-    Returns
-    -------
-    change_sign : list of bools
-        Whether or not the function changed signs on the interval. The slices
-        are set up such that change_sign[i] corresponds with intervals[i] in
-        the subinterval checks.
-    """
-    change_sign = [False]*(2**dim)
-
-    # The slices are arranged this way to match up with the array of
-    # intervals in the subinterval checks.
-    slice1 = slice(0, deg//2, 1)
-    slice2 = slice(deg//2, deg + 1, 1)
-
-    is_positive = values_block > 0
->>>>>>> d36382aa
 
 def get_subintervals(a,b,dimensions,interval_data,polys,approx_error,check_subintervals=False):
     """Gets the subintervals to divide a search interval into.
