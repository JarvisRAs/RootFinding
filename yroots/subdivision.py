--- conflicted
+++ resolved
@@ -580,7 +580,7 @@
                                                    for interval in intervals])
 
     polys = [MultiCheb(coeff, lead_term = [coeff.shape[0]-1], clean_zeros = False) for coeff in coeffs]
-    
+
     # zeros = division(polys,divisor_var,solve_tol)
     zeros = multiplication(polys, approx_tol=approx_tol, solve_tol=solve_tol)
     if not isinstance(zeros, int):
@@ -623,11 +623,7 @@
         else:
             good_degs = [poly.coeff.shape[0] - 1 for poly in polys]
             return np.vstack([subdivision_solve_nd(funcs,interval[0],interval[1],deg,interval_data,\
-<<<<<<< HEAD
                                                    approx_tol,solve_tol,polish,good_degs,level=level+1) for interval in intervals])
-=======
-                                                   approx_tol,solve_tol,polish,good_degs) for interval in intervals])
->>>>>>> 4030f9e7
 
 def good_direc(coeffs, dim, solve_tol):
     """Determines if this is a good direction to try solving with division.
@@ -688,12 +684,9 @@
     polish_zeros : numpy
         The polished zeros.
     """
-<<<<<<< HEAD
     import warnings
     warnings.warn("Polishing may return duplicate zeros.")
-    
-=======
->>>>>>> 4030f9e7
+
     if len(zeros) == 0:
         return zeros
     dim = zeros.shape[1]
@@ -734,7 +727,7 @@
         spot = np.abs(coeff) < 1.e-10*np.max(np.abs(coeff))
         error = np.sum(np.abs(coeff[spot]))
         coeff[spot] = 0
-        
+
         dim = coeff.ndim
         deg = np.sum(coeff.shape) - dim
         initial_mons = []
