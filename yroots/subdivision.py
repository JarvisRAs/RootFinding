--- conflicted
+++ resolved
@@ -724,13 +724,8 @@
     # Scale the points so that they're each within [-1, 1]
     return np.random.rand(dim)*2 - 1
 
-<<<<<<< HEAD
 def subdivision_solve_nd(funcs, a, b, deg, target_deg, interval_data,
                          root_tracker, tols, max_level,good_degs=None, level=0,
-=======
-def subdivision_solve_nd(funcs , a, b, deg, target_deg, interval_data,
-                         root_tracker, tols, max_level, good_degs=None, level=0,
->>>>>>> ac657f5b
                          method='svd', use_target_tol=False,
                          trust_small_evals=False):
     """Finds the common zeros of the given functions.
@@ -825,9 +820,8 @@
         # Subdivides if a bad approximation
         if coeff is None:
             if not trust_small_evals:
-<<<<<<< HEAD
                 approx_errors = [max(err,macheps) for err in approx_errors]
-            intervals = get_subintervals(a,b,get_div_dirs(dim),interval_data,cheb_approx_list,approx_errors)
+            intervals = get_subintervals(og_a, og_b,get_div_dirs(dim),interval_data,cheb_approx_list,approx_errors)
 
             #reorder funcs. TODO: fancier things like how likely it is to pass checks
             funcs2 = funcs.copy()
@@ -836,12 +830,6 @@
                 funcs2.append(func)
             for new_a, new_b in intervals:
                 subdivision_solve_nd(funcs2,new_a,new_b,deg,target_deg,interval_data,root_tracker,tols,max_level,level=level+1, method=method, trust_small_evals=trust_small_evals)
-=======
-                approx_errors = [max(err, macheps) for err in approx_errors]
-            intervals = get_subintervals(og_a, og_b, get_div_dirs(dim), interval_data, cheb_approx_list, approx_errors)
-            for new_a, new_b in intervals:
-                subdivision_solve_nd(funcs, new_a, new_b, deg, target_deg, interval_data, root_tracker, tols, max_level, level=level+1, method=method, trust_small_evals=trust_small_evals)
->>>>>>> ac657f5b
             return
         else:
             # Run checks to try and throw out the interval
