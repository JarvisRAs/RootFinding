"""
Subdivision provides a solve function that finds roots of a set of functions
by approximating the functions with Chebyshev polynomials.
When the approximation is performed on a sufficiently small interval,
the approximation degree is small enough to be solved efficiently.

"""

import numpy as np
from scipy.fftpack import fftn
from yroots.OneDimension import divCheb,divPower,multCheb,multPower,solve
from yroots.Division import division
from yroots.Multiplication import multiplication
from yroots.utils import clean_zeros_from_matrix, slice_top, MacaulayError, get_var_list, \
                        ConditioningError, Tolerances
from yroots.polynomial import MultiCheb
from yroots.IntervalChecks import IntervalData
from yroots.RootTracker import RootTracker
from itertools import product
from matplotlib import pyplot as plt
from scipy.linalg import lu
import itertools
import time
import warnings

<<<<<<< HEAD
def solve(funcs, a, b, rel_approx_tol=1.e-6, abs_approx_tol=1.e-10, max_cond_num=1e6, macaulay_zero_tol=1e-12, good_zeros_factor=100, min_good_zeros_tol=1e-5, plot = False, plot_intervals = False, deg = None, max_level=999, return_potentials=False):
=======
def solve(funcs, a, b, rel_approx_tol=1.e-6, abs_approx_tol=1.e-10, max_cond_num=1e6, macaulay_zero_tol=1e-12, good_zeros_factor=100, min_good_zeros_tol=1e-5, plot = False, plot_intervals = False, deg = None, max_level=999):
>>>>>>> d29949ba
    '''
    Finds the real roots of the given list of functions on a given interval.

    All of the tolerances can be passed in as numbers of iterable types. If multiple
    are passed in as iterable types they must have the same length. When the length is
    more than 1, they are used one after the other to polish the roots.

    Parameters
    ----------
    funcs : list of vectorized, callable functions
        Functions to find the common roots of.
        More efficient if functions have an 'evaluate_grid' method handle
        function evaluation at an grid of points.
    a : numpy array
        The lower bound on the interval.
    b : numpy array
        The upper bound on the interval.
    rel_approx_tol : float or list
        The relative tolerance used in the approximation tolerance. The error is bouned by
        error < abs_approx_tol + rel_approx_tol * inf_norm_of_approximation
    abs_approx_tol : float or list
        The absolute tolerance used in the approximation tolerance. The error is bouned by
        error < abs_approx_tol + rel_approx_tol * inf_norm_of_approximation
    max_cond_num : float or list
        The maximum condition number of the Macaulay Matrix Reduction
    macaulay_zero_tol : float or list
        What is considered 0 in the macaulay matrix reduction.
    good_zeros_factor : float or list
        Multiplying this by the approximation error gives how far outside of [-1,1] a root can
        be and still be considered inside the interval.
    min_good_zeros_tol : float or list
        The smallest the good_zeros_tol can be, which is how far outside of [-1,1] a root can
        be and still be considered inside the interval.
    plot : bool
        If True plots the zeros-loci of the functions along with the computed roots
    plot_intervals : bool
        If True, plot is True, and the functions are 2 dimensional, plots what check/method solved
        each part of the interval.
    deg : int
        The degree used for the approximation. If None, the following degrees are used.
        Degree 50 for 1D functions.
        Degree 9 for 2D functions.
        Degree 5 for 3D functions.
        Degree 3 for 4D functions.
        Degree 2 for 5D functions and above.
    max_level : int
        The maximum levels deep the recursion will go. Increasing it above 999 may result in recursion error!

    If finding roots of a univariate function, `funcs` does not need to be a list,
    and `a` and `b` can be floats instead of arrays.

    returns
    -------
    zeros : numpy array
        The common zeros of the polynomials. Each row is a root.
    '''
    #Detect the dimension
    if not isinstance(funcs,list):
        dim = 1
    else:
        dim = len(funcs)

    #make a and b the right type
    a = np.float64(a)
    b = np.float64(b)

    #choose an appropriate max degree for the given dimension if non is specified.
    if deg is None:
        deg_dim = {1: 50, 2:9, 3:5, 4:3}
        if dim > 4:
            deg = 2
        else:
            deg = deg_dim[dim]

    #Sets up the tolerances.
    tols = Tolerances(rel_approx_tol=rel_approx_tol, abs_approx_tol=abs_approx_tol, max_cond_num=max_cond_num, macaulay_zero_tol=macaulay_zero_tol, good_zeros_factor=good_zeros_factor, min_good_zeros_tol=min_good_zeros_tol)
    tols.nextTols()

    #Set up the interval data and root tracker classes
    interval_data = IntervalData(a,b)
    root_tracker = RootTracker()

    if dim == 1:
        solve_func = subdivision_solve_1d
        if isinstance(funcs,list):
            funcs = funcs[0]
    else:
        solve_func = subdivision_solve_nd

    #Initial Solve
    solve_func(funcs,a,b,deg,interval_data,root_tracker,tols,max_level)

    #Polishing
    while tols.nextTols():
        polish_intervals = root_tracker.get_polish_intervals()
        interval_data.add_polish_intervals(polish_intervals)
        for new_a, new_b in polish_intervals:
            interval_data.start_polish_interval()
            solve_func(funcs,new_a,new_b,deg,interval_data,root_tracker,tols,max_level)
    print("\rPercent Finished: 100%{}".format(' '*50))

    #Print results
    interval_data.print_results()

    #Plotting
    if plot:
        if dim == 1:
            x = np.linspace(a,b,1000)
            plt.plot(x,funcs(x),color='k')
            plt.plot(np.real(root_tracker.roots),np.zeros(len(root_tracker.roots)),'o',color = 'none',markeredgecolor='r')
            plt.show()
        elif dim == 2:
            interval_data.plot_results(funcs, root_tracker.roots, plot_intervals)

<<<<<<< HEAD
    if len(root_tracker.potential_roots) != 0:
        warnings.warn("Some intervals subdivided too deep and some potential roots were found. To access these roots, rerun the solver with the keyword return_potentials=True")
    
    if return_potentials:
        return root_tracker.roots, root_tracker.potential_roots
    else:
        return root_tracker.roots
=======
    return root_tracker.roots
>>>>>>> d29949ba

def transform(x,a,b):
    """Transforms points from the interval [-1,1] to the interval [a,b].

    Parameters
    ----------
    x : numpy array
        The points to be tranformed.
    a : float or numpy array
        The lower bound on the interval. Float if one-dimensional, numpy array if multi-dimensional
    b : float or numpy array
        The upper bound on the interval. Float if one-dimensional, numpy array if multi-dimensional

    Returns
    -------
    transform : numpy array
        The transformed points.
    """
    return ((b-a)*x+(b+a))/2

def chebyshev_block_copy(values_block):
    """This functions helps avoid double evaluation of functions at
    interpolation points. It takes in a tensor of function evaluation values
    and copies these values to a new tensor appropriately to prepare for
    chebyshev interpolation.

    Parameters
    ----------
    values_block : numpy array
      block of values from function evaluation

    Returns
    -------
    values_cheb : numpy array
      chebyshev interpolation values
    """
    dim = values_block.ndim
    deg = values_block.shape[0] - 1
    values_cheb = np.empty(tuple([2*deg])*dim, dtype=values_block.dtype)

    for block in product([False,True],repeat=dim):
        cheb_idx = [slice(0,deg+1)]*dim
        block_idx = [slice(None)]*dim
        for i,flip_dim in enumerate(block):
            if flip_dim:
                cheb_idx[i] = slice(deg+1,None)
                block_idx[i] = slice(deg-1,0,-1)
        values_cheb[tuple(cheb_idx)] = values_block[tuple(block_idx)]
    return values_cheb

def interval_approximate_1d(f,a,b,deg,inf_norm=None):
    """Finds the chebyshev approximation of a one-dimensional function on an interval.

    Parameters
    ----------
    f : function from R -> R
        The function to interpolate.
    a : float
        The lower bound on the interval.
    b : float
        The upper bound on the interval.
    deg : int
        The degree of the interpolation.
    inf_norm : float
        The inf_norm of the function, if already computed
    Returns
    -------
    coeffs : numpy array
        The coefficient of the chebyshev interpolating polynomial.
    inf_norm : float
        The inf_norm of the function
    """
    extrema = transform(np.cos((np.pi*np.arange(2*deg))/deg),a,b)
    values = f(extrema)

    if inf_norm is not None:
        inf_norm = max(np.max(np.abs(values)), inf_norm)
    else:
        inf_norm = np.max(np.abs(values))

    coeffs = np.real(np.fft.fft(values/deg))
    coeffs[0]/=2
    coeffs[deg]/=2
    return coeffs[:deg+1], inf_norm

class Memoize:
    """
    A Memoization class taken from Stack Overflow
    https://stackoverflow.com/questions/1988804/what-is-memoization-and-how-can-i-use-it-in-python
    """
    def __init__(self, f):
        self.f = f
        self.memo = {}
    def __call__(self, *args):
        if not args in self.memo:
            self.memo[args] = self.f(*args)
        return self.memo[args]

@Memoize
def get_cheb_grid(deg, dim, has_eval_grid):
    """Helper function for interval_approximate_nd.

    Parameters
    ----------
    deg : int
        The interpolation degree.
    dim : int
        The interpolation dimension.

    Returns
    -------
    get_cheb_grid : numpy array
        The chebyshev grid used to evaluate the functions in interval_approximate_nd
    """
    if has_eval_grid:
        cheb_values = np.cos(np.arange(deg+1)*np.pi/deg)
        return np.column_stack([cheb_values]*dim)
    else:
        cheb_values = np.cos(np.arange(deg+1)*np.pi/deg)
        cheb_grids = np.meshgrid(*([cheb_values]*dim), indexing='ij')
        flatten = lambda x: x.flatten()
        return np.column_stack(tuple(map(flatten, cheb_grids)))

def interval_approximate_nd(f,a,b,deg,return_bools=False,inf_norm=None):
    """Finds the chebyshev approximation of an n-dimensional function on an interval.

    Parameters
    ----------
    f : function from R^n -> R
        The function to interpolate.
    a : numpy array
        The lower bound on the interval.
    b : numpy array
        The upper bound on the interval.
    deg : numpy array
        The degree of the interpolation in each dimension.
    return_bools: bool
        whether to return bools which indicate if the function changes sign or not
    inf_norm : float
        The inf_norm of the function, if already computed

    Returns
    -------
    coeffs : numpy array
        The coefficient of the chebyshev interpolating polynomial.
    change_sign: numpy array (Optional)
        list of which subintervals change sign
    inf_norm : float
        The inf_norm of the function
    """
    if len(a)!=len(b):
        raise ValueError("Interval dimensions must be the same!")

    dim = len(a)

    if hasattr(f,"evaluate_grid"):
        xyz = transform(get_cheb_grid(deg, dim, True), a, b)
        values_block = f.evaluate_grid(xyz)
    else:
        cheb_points = transform(get_cheb_grid(deg, dim, False), a, b)
        cheb_points = [cheb_points[:,i] for i in range(dim)]
        values_block = f(*cheb_points).reshape(*([deg+1]*dim))

    #figure out on which subintervals the function changes sign
    if return_bools:
        change_sign = np.zeros(2**dim, dtype=bool)

    values = chebyshev_block_copy(values_block)

    if inf_norm is not None:
        inf_norm = max(np.max(np.abs(values_block)), inf_norm)
    else:
        inf_norm = np.max(np.abs(values_block))

    coeffs = np.real(fftn(values/deg**dim))

    for i in range(dim):
        #construct slices for the first and degs[i] entry in each dimension
        idx0 = [slice(None)] * dim
        idx0[i] = 0

        idx_deg = [slice(None)] * dim
        idx_deg[i] = deg

        #halve the coefficients in each slice
        coeffs[tuple(idx0)] /= 2
        coeffs[tuple(idx_deg)] /= 2

    slices = [slice(0,deg+1)]*dim
    if return_bools:
        return coeffs[tuple(slices)], change_sign, inf_norm
    else:
        return coeffs[tuple(slices)], inf_norm

def get_subintervals(a,b,dimensions,interval_data,polys,change_sign,approx_error,check_subintervals=False):
    """Gets the subintervals to divide a search interval into.

    Parameters
    ----------
    a : numpy array
        The lower bound on the interval.
    b : numpy array
        The upper bound on the interval.
    dimensions : numpy array
        The dimensions we want to cut in half.
    interval_data : IntervalData
        A class to run the subinterval checks and keep track of the solve progress
    polys : list
        A list of MultiCheb polynomials representing the function approximations on the
        interval to subdivide. Used in the subinterval checks.
    change_sign : list
        A list of bools of whether we know the functions can change sign on the subintervals.
        Used in the subinterval checks.
    approx_error: float
        The bound of the sup norm error of the chebyshev approximation.
    check_subintervals : bool
        If True runs the subinterval checks to through out intervals where the functions are never 0.

    Returns
    -------
    subintervals : list
        Each element of the list is a tuple containing an a and b, the lower and upper bounds of the interval.
    """
    RAND = 0.5139303900908738
    subintervals = []
    diffs1 = ((b-a)*RAND)[dimensions]
    diffs2 = ((b-a)-(b-a)*RAND)[dimensions]

    for subset in product([False,True], repeat=len(dimensions)):
        subset = np.array(subset)
        aTemp = a.copy()
        bTemp = b.copy()
        aTemp[dimensions] += (~subset)*diffs1
        bTemp[dimensions] -= subset*diffs2
        subintervals.append((aTemp,bTemp))

    if check_subintervals:
        #get intervals -1 to 1
        scaled_subintervals = get_subintervals(-np.ones_like(a),np.ones_like(a),dimensions,None,None,None,approx_error)
        return interval_data.check_subintervals(subintervals, scaled_subintervals, polys, change_sign, approx_error)
    else:
        return subintervals

def full_cheb_approximate(f,a,b,deg,abs_approx_tol,rel_approx_tol,good_deg=None):
    """Gives the full chebyshev approximation and checks if it's good enough.

    Parameters
    ----------
    f : function
        The function we approximate.
    a : numpy array
        The lower bound on the interval.
    b : numpy array
        The upper bound on the interval.
    deg : int
        The degree to approximate with.
    rel_approx_tol : float or list
        The relative tolerance used in the approximation tolerance. The error is bouned by
        error < abs_approx_tol + rel_approx_tol * inf_norm_of_approximation
    abs_approx_tol : float or list
        The absolute tolerance used in the approximation tolerance. The error is bouned by
        error < abs_approx_tol + rel_approx_tol * inf_norm_of_approximation
    good_deg : numpy array
        Interpoation degree that is guaranteed to give an approximation valid to within approx_tol.

    Returns
    -------
    coeff : numpy array
        The coefficient array of the interpolation. If it can't get a good approximation and needs to subdivide, returns None.
    bools: numpy array
        (2^n, 1) array of bools corresponding to which subintervals the function changes sign in
        If it cannot get a good approximation, it returns which directions to subdivide in.
    inf_norm : float
        The inf norm of f on [a,b]
    error : float
        The approximation error
    """
    #We know what degree we want
#     if good_deg is not None:
#         coeff, bools, inf_norm = interval_approximate_nd(f,a,b,good_deg,return_bools=True)
#         return coeff, bools, inf_norm
    #Try degree deg and see if it's good enough
    coeff, inf_norm = interval_approximate_nd(f,a,b,deg)
    coeff2, bools, inf_norm = interval_approximate_nd(f,a,b,deg*2,return_bools=True, inf_norm=inf_norm)
    coeff2[slice_top(coeff)] -= coeff

    error = np.sum(np.abs(coeff2))
    if error > abs_approx_tol+rel_approx_tol*inf_norm:
        #Find the directions to subdivide
        dim = len(a)
        # TODO: Intelligent Subdivision.
        # div_dimensions = []
        # slices = [slice(0,None,None)]*dim
        # for d in range(dim):
        #     slices[d] = slice(deg+1,None,None)
        #     if np.sum(np.abs(coeff2[tuple(slices)])) > approx_tol/dim:
        #         div_dimensions.append(d)
        #     slices[d] = slice(0,None,None)
        # if len(div_dimensions) == 0:
        #     div_dimensions.append(0)
        # return None, np.array(div_dimensions)

        #for now, subdivide in every dimension
        return None, np.arange(dim), inf_norm, error
    else:
        return coeff, bools, inf_norm, error

def good_zeros_nd(zeros, imag_tol, real_tol):
    """Get the real zeros in the -1 to 1 interval in each dimension.

    Parameters
    ----------
    zeros : numpy array
        The zeros to be checked.
    imag_tol : float
        How large the imaginary part can be to still have it be considered real.
    real_tol : float
        How far the real part can be outside the interval [-1,1]^n and still be
        considered valid.

    Returns
    -------
    good_zeros : numpy array
        The real zeros in [-1,1]^n of the input zeros.
    """
    good_zeros = zeros[np.all(np.abs(zeros.imag) <= imag_tol,axis = 1)]
    good_zeros = good_zeros[np.all(np.abs(good_zeros) <= 1 + real_tol,axis = 1)]
    return good_zeros.real

def solve_linear(coeffs):
    """Finds the roots when the coeffs are **all** linear.

    Parameters
    ----------
    coeffs : list
        A list of the coefficient arrays. They should all be linear.

    Returns
    -------
    solve_linear : numpy array
        The root, if any.
    """
    dim = len(coeffs[0].shape)
    A = np.zeros([dim,dim])
    B = np.zeros(dim)
    for row in range(dim):
        coeff = coeffs[row]
        spot = tuple([0]*dim)
        B[row] = coeff[spot]
        var_list = get_var_list(dim)
        for col in range(dim):
            if coeff.shape[0] == 1:
                A[row,col] = 0
            else:
                A[row,col] = coeff[var_list[col]]

    #solve the system
    try:
        return np.linalg.solve(A,-B)
    except np.linalg.LinAlgError as e:
        if str(e) == 'Singular matrix':
            #if the system is dependent, then there are infinitely many roots
            #if the system is inconsistent, there are no roots
            #TODO: this should be more airtight than raising a warning

            #if the rightmost column of U from LU decomposition
            # is a pivot column, system is inconsistent
            # otherwise, it's dependent
            U = lu(np.hstack((A,B.reshape(-1,1))))[2]
            pivot_columns = [np.flatnonzero(U[i, :])[0] for i in range(U.shape[0]) if np.flatnonzero(U[i, :]).shape[0]>0]
            if not (U.shape[1]-1 in pivot_columns):
                #independent
                warnings.warn('System potentially has infinitely many roots')
            return np.zeros([0,dim])

def subdivision_solve_nd(funcs,a,b,deg,interval_data,root_tracker,tols,max_level,good_degs=None,level=0):
    """Finds the common zeros of the given functions.

    All the zeros will be stored in root_tracker.

    Parameters
    ----------
    funcs : list
        Each element of the list is a callable function.
    a : numpy array
        The lower bound on the interval.
    b : numpy array
        The upper bound on the interval.
    deg : int
        The degree to approximate with in the chebyshev approximation.
    interval_data : IntervalData
        A class to run the subinterval checks and keep track of the solve progress
    root_tracker : RootTracker
        A class to keep track of the roots that are found.
    tols : Tolerances
        The tolerances to be used.
    max_level : int
        The maximum level for the recursion
    good_degs : numpy array
        Interpoation degrees that are guaranteed to give an approximation valid to within approx_tol.
    level : int
        The current level of the recursion.
    """
    if level > max_level:
        # TODO Refine case where there may be a root and it goes too deep.
        interval_data.track_interval("Too Deep", [a, b])
<<<<<<< HEAD
        # Return potential roots if the residuals are small
        root_tracker.add_potential_roots((a + b)/2, a, b, "Too Deep.")
=======
        # # Find residuals of the midpoint of the interval.
        # residual_samples = list()
        # for func in funcs:
        #     residual_samples.append(func(*(np.array(a) + np.array(b))/2))
        # # If all the residuals are within the tolerance, return midpoint approximation.
        # if np.all(residual < solve_tol for residual in residual_samples):
        #     return (np.array(a) + np.array(b))/2
>>>>>>> d29949ba
        return

    cheb_approx_list = []
    interval_data.print_progress()
    dim = len(a)
    if good_degs is None:
        good_degs = [None]*len(funcs)
    inf_norms = []
    approx_errors = []
    #Get the chebyshev approximations
    for func, good_deg in zip(funcs, good_degs):
        coeff,change_sign,inf_norm,approx_error = full_cheb_approximate(func,a,b,deg,tols.abs_approx_tol,tols.rel_approx_tol, good_deg)
        inf_norms.append(inf_norm)
        approx_errors.append(approx_error)
        #Subdivides if a bad approximation
        if coeff is None:
            intervals = get_subintervals(a,b,change_sign,None,None,None,approx_errors)
            for new_a, new_b in intervals:
                subdivision_solve_nd(funcs,new_a,new_b,deg,interval_data,root_tracker,tols,max_level,level=level+1)
            return
        else:
            #if the function changes sign on at least one subinterval, skip the checks
            if np.any(change_sign):
                cheb_approx_list.append(coeff)
                continue
            #Run checks to try and throw out the interval
            if interval_data.check_interval(coeff, approx_error, a, b):
                return

            cheb_approx_list.append(coeff)

    #Make the system stable to solve
    coeffs, good_approx, approx_errors = trim_coeffs(cheb_approx_list, tols.abs_approx_tol, tols.rel_approx_tol, inf_norms, approx_errors)

    #Used if subdividing further.
    good_degs = [coeff.shape[0] - 1 for coeff in coeffs]
    good_zeros_tol = max(tols.min_good_zeros_tol, np.sum(np.abs(approx_errors))*tols.good_zeros_factor)

    #Check if everything is linear
    if np.all(np.array([coeff.shape[0] for coeff in coeffs]) == 2):
        zero = solve_linear(coeffs)
        #Store the information and exit
        zero = transform(good_zeros_nd(zero.reshape([1,dim]),good_zeros_tol,good_zeros_tol),a,b)
        interval_data.track_interval("Base Case", [a,b])
        root_tracker.add_roots(zero, a, b, "Base Case")

    #Check if anything is linear
    elif np.any(np.array([coeff.shape[0] for coeff in coeffs]) == 2):
        #Subdivide but run some checks on the intervals first
        intervals = get_subintervals(a,b,np.arange(dim),interval_data,cheb_approx_list,change_sign,approx_errors,True)
        for new_a, new_b in intervals:
            subdivision_solve_nd(funcs,new_a,new_b,deg,interval_data,root_tracker,tols,max_level,good_degs,level+1)

    #Runs the same things as above, but we want to get rid of that eventually so keep them seperate.
    elif np.any(np.array([coeff.shape[0] for coeff in coeffs]) > 5) or not good_approx:
        intervals = get_subintervals(a,b,np.arange(dim),interval_data,cheb_approx_list,change_sign,approx_errors,True)
        for new_a, new_b in intervals:
            subdivision_solve_nd(funcs,new_a,new_b,deg,interval_data,root_tracker,tols,max_level,good_degs,level+1)

    #Solve using spectral methods if stable.
    else:
        polys = [MultiCheb(coeff, lead_term = [coeff.shape[0]-1], clean_zeros = False) for coeff in coeffs]
        try:
            zeros = multiplication(polys, max_cond_num=tols.max_cond_num, macaulay_zero_tol= tols.macaulay_zero_tol)
            zeros = transform(good_zeros_nd(zeros,good_zeros_tol,good_zeros_tol),a,b)
            interval_data.track_interval("Spectral", [a,b])
            root_tracker.add_roots(zeros, a, b, "Spectral")
        except ConditioningError as e:
            #Subdivide but run some checks on the intervals first
            intervals = get_subintervals(a,b,np.arange(dim),interval_data,cheb_approx_list,change_sign,approx_errors,True)
            for new_a, new_b in intervals:
                subdivision_solve_nd(funcs,new_a,new_b,deg,interval_data,root_tracker,tols,max_level,good_degs,level+1)

def trim_coeffs(coeffs, abs_approx_tol, rel_approx_tol, inf_norms, errors):
    """Trim the coefficient matrices so they are stable and choose a direction to divide in.

    Parameters
    ----------
    coeffs : list
        The coefficient matrices of the Chebyshev polynomials we are solving.
    rel_approx_tol : float or list
        The relative tolerance used in the approximation tolerance. The error is bouned by
        error < abs_approx_tol + rel_approx_tol * inf_norm_of_approximation
    abs_approx_tol : float or list
        The absolute tolerance used in the approximation tolerance. The error is bouned by
        error < abs_approx_tol + rel_approx_tol * inf_norm_of_approximation
    inf_norms : list
        The inf norms of the functions
    errors : list
        The approximation errors of the functions
    Returns
    -------
    polys : list
        The reduced degree Chebyshev polynomials
    good_approx : bool
        Whether all the approximations were good
    """
    #we start with good approximations
    good_approx = True
    for num, coeff in enumerate(coeffs):
        #get the error inherent in the approximation
        error = errors[num]
        #zero out small spots in the coefficient matrix; increment the error accordingly
        spot = np.abs(coeff) < 1.e-10*np.max(np.abs(coeff))
        error += np.sum(np.abs(coeff[spot]))
        coeff[spot] = 0

        #try to zero out everything below the lower-reverse-hyperdiagonal
        #that's a fancy way of saying monomials that are more than the specified degree
        dim = coeff.ndim
        deg = np.sum(coeff.shape) - dim
        initial_mons = []
        for deg0 in range(coeff.shape[0], deg+1):
            initial_mons += mon_combos_limited_wrap(deg0, dim, coeff.shape)
        mons = np.array(initial_mons).T
        slices = [mons[i] for i in range(dim)]
        slice_error = np.sum(np.abs(coeff[tuple(slices)]))
        #increment error
        error += slice_error
        if error > abs_approx_tol+rel_approx_tol*inf_norms[num]:
            #FREAK OUT if we can't zero out everything below the lower-reverse-hyperdiagonal
            good_approx = False
        else:
            #try to increment the degree down
            coeff[tuple(slices)] = 0
            deg = coeff.shape[0]-1
            #stop when it gets linear...
            while deg > 1:
                #try to cut off another hyperdiagonal from the coefficient matrix
                mons = mon_combos_limited_wrap(deg, dim, coeff.shape)
                slices = [] #becomes the indices of the terms of degree deg
                mons = np.array(mons).T
                for i in range(dim):
                    slices.append(mons[i])
                slices = tuple(slices)
                slice_error = np.sum(np.abs(coeff[slices]))
                #if that introduces too much error, backtrack
                if slice_error + error > abs_approx_tol+rel_approx_tol*inf_norms[num]:
                    if deg < coeff.shape[0]-1:
                        slices = tuple([slice(0,deg+1)]*dim)
                        coeff = coeff[slices]
                    break
                #otherwise, increment the error
                else:
                    error += slice_error
                    coeff[slices] = 0
                    deg-=1
                    if deg == 1:
                        slices = tuple([slice(0,2)]*dim)
                        coeff = coeff[slices]
                        break
        coeffs[num] = coeff
        errors[num] = error

    return coeffs, good_approx, errors

@Memoize
def mon_combos_limited_wrap(deg, dim, shape):
    '''A wrapper for mon_combos_limited to memoize.

    Parameters
    --------
    deg: int
        Degree of the monomials desired.
    dim : int
        Dimension of the monomials desired.
    shape : tuple
        The limiting shape. The i'th index of the mon can't be bigger than the i'th index of the shape.

    Returns
    -----------
    mon_combo_limited_wrap : list
        A list of all the monomials.
    '''
    return mon_combos_limited([0]*dim,deg,shape)

def mon_combos_limited(mon, remaining_degrees, shape, cur_dim = 0):
    '''Finds all the monomials of a given degree that fits in a given shape and returns them. Works recursively.

    Very similar to mon_combos, but only returns the monomials of the desired degree.

    Parameters
    --------
    mon: list
        A list of zeros, the length of which is the dimension of the desired monomials. Will change
        as the function searches recursively.
    remaining_degrees : int
        Initially the degree of the monomials desired. Will decrease as the function searches recursively.
    shape : tuple
        The limiting shape. The i'th index of the mon can't be bigger than the i'th index of the shape.
    cur_dim : int
        The current position in the list the function is iterating through. Defaults to 0, but increases
        in each step of the recursion.

    Returns
    -----------
    answers : list
        A list of all the monomials.
    '''
    answers = []
    if len(mon) == cur_dim+1: #We are at the end of mon, no more recursion.
        if remaining_degrees < shape[cur_dim]:
            mon[cur_dim] = remaining_degrees
            answers.append(mon.copy())
        return answers
    if remaining_degrees == 0: #Nothing else can be added.
        answers.append(mon.copy())
        return answers
    temp = mon.copy() #Quicker than copying every time inside the loop.
    for i in range(min(shape[cur_dim],remaining_degrees+1)): #Recursively add to mon further down.
        temp[cur_dim] = i
        answers.extend(mon_combos_limited(temp, remaining_degrees-i, shape, cur_dim+1))
    return answers

def good_zeros_1d(zeros, imag_tol, real_tol):
    """Get the real zeros in the -1 to 1 interval

    Parameters
    ----------
    zeros : numpy array
        The zeros to be checked.
    imag_tol : float
        How large the imaginary part can be to still have it be considered real.
    real_tol : float
        How far the real part can be outside the interval [-1,1] and still be
        considered valid.

    Returns
    -------
    good_zeros : numpy array
        The real zeros in [-1,1] of the input zeros.
    """
    zeros = zeros[np.where(np.abs(zeros) <= 1 + real_tol)]
    zeros = zeros[np.where(np.abs(zeros.imag) < imag_tol)]
    return zeros.real

def subdivision_solve_1d(f,a,b,deg,interval_data,root_tracker,tols,max_level,level=0):
    """Finds the roots of a one-dimensional function using subdivision and chebyshev approximation.

    Parameters
    ----------
    f : function from R -> R
        The function to interpolate.
    a : numpy array
        The lower bound on the interval.
    b : numpy array
        The upper bound on the interval.
    deg : int
        The degree of the approximation.
    interval_data : IntervalData
        A class to run the subinterval checks and keep track of the solve progress
    root_tracker : RootTracker
        A class to keep track of the roots that are found.
    tols : Tolerances
        The tolerances to be used.
    max_level : int
        The maximum level for the recursion
    level : int
        The current level of the recursion.

    Returns
    -------
    coeffs : numpy array
        The coefficient of the chebyshev interpolating polynomial.
    """
    if level > max_level:
        # TODO Refine case where there may be a root and it goes too deep.
        interval_data.track_interval("Too Deep", [a, b])
        return

    RAND = 0.5139303900908738
    interval_data.print_progress()
    coeff, inf_norm = interval_approximate_1d(f,a,b,deg)
    coeff2, inf_norm = interval_approximate_1d(f,a,b,deg*2,inf_norm)
    coeff2[slice_top(coeff)] -= coeff
    error = np.sum(np.abs(coeff2))
    if error > tols.abs_approx_tol+tols.rel_approx_tol*inf_norm:
        #Subdivide the interval and recursively call the function.
        div_spot = a + (b-a)*RAND
        subdivision_solve_1d(f,a,div_spot,deg,interval_data,root_tracker,tols,max_level,level+1)
        subdivision_solve_1d(f,div_spot,b,deg,interval_data,root_tracker,tols,max_level,level+1)
    else:
        while error + abs(coeff[-1]) < tols.abs_approx_tol+tols.rel_approx_tol*inf_norm and len(coeff) > 5:
            error += abs(coeff[-1])
            coeff = coeff[:-1]
        try:
            good_zeros_tol = max(tols.min_good_zeros_tol, error*tols.good_zeros_factor)
            zeros = transform(good_zeros_1d(multCheb(coeff),good_zeros_tol,good_zeros_tol),a,b)
            interval_data.track_interval('Spectral', [a,b])
            root_tracker.add_roots(zeros, a, b, 'Spectral')
        except ConditioningError as e:
            div_spot = a + (b-a)*RAND
            subdivision_solve_1d(f,a,div_spot,deg,interval_data,root_tracker,tols,max_level,level+1)
            subdivision_solve_1d(f,div_spot,b,deg,interval_data,root_tracker,tols,max_level,level+1)<|MERGE_RESOLUTION|>--- conflicted
+++ resolved
@@ -23,11 +23,7 @@
 import time
 import warnings
 
-<<<<<<< HEAD
 def solve(funcs, a, b, rel_approx_tol=1.e-6, abs_approx_tol=1.e-10, max_cond_num=1e6, macaulay_zero_tol=1e-12, good_zeros_factor=100, min_good_zeros_tol=1e-5, plot = False, plot_intervals = False, deg = None, max_level=999, return_potentials=False):
-=======
-def solve(funcs, a, b, rel_approx_tol=1.e-6, abs_approx_tol=1.e-10, max_cond_num=1e6, macaulay_zero_tol=1e-12, good_zeros_factor=100, min_good_zeros_tol=1e-5, plot = False, plot_intervals = False, deg = None, max_level=999):
->>>>>>> d29949ba
     '''
     Finds the real roots of the given list of functions on a given interval.
 
@@ -75,6 +71,8 @@
         Degree 2 for 5D functions and above.
     max_level : int
         The maximum levels deep the recursion will go. Increasing it above 999 may result in recursion error!
+    return_potentials : bool
+        If True, returns the potential roots. Else, it does not.
 
     If finding roots of a univariate function, `funcs` does not need to be a list,
     and `a` and `b` can be floats instead of arrays.
@@ -142,7 +140,6 @@
         elif dim == 2:
             interval_data.plot_results(funcs, root_tracker.roots, plot_intervals)
 
-<<<<<<< HEAD
     if len(root_tracker.potential_roots) != 0:
         warnings.warn("Some intervals subdivided too deep and some potential roots were found. To access these roots, rerun the solver with the keyword return_potentials=True")
     
@@ -150,9 +147,6 @@
         return root_tracker.roots, root_tracker.potential_roots
     else:
         return root_tracker.roots
-=======
-    return root_tracker.roots
->>>>>>> d29949ba
 
 def transform(x,a,b):
     """Transforms points from the interval [-1,1] to the interval [a,b].
@@ -559,18 +553,8 @@
     if level > max_level:
         # TODO Refine case where there may be a root and it goes too deep.
         interval_data.track_interval("Too Deep", [a, b])
-<<<<<<< HEAD
         # Return potential roots if the residuals are small
         root_tracker.add_potential_roots((a + b)/2, a, b, "Too Deep.")
-=======
-        # # Find residuals of the midpoint of the interval.
-        # residual_samples = list()
-        # for func in funcs:
-        #     residual_samples.append(func(*(np.array(a) + np.array(b))/2))
-        # # If all the residuals are within the tolerance, return midpoint approximation.
-        # if np.all(residual < solve_tol for residual in residual_samples):
-        #     return (np.array(a) + np.array(b))/2
->>>>>>> d29949ba
         return
 
     cheb_approx_list = []
