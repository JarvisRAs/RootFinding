--- conflicted
+++ resolved
@@ -604,13 +604,8 @@
     polys = [MultiCheb(coeff, lead_term = [coeff.shape[0]-1], clean_zeros = False) for coeff in coeffs]
     
     # zeros = division(polys,divisor_var,solve_tol)
-<<<<<<< HEAD
-    zeros = multiplication(polys, approx_tol=approx_tol)
-    if not isinstance(zeros, int):
-=======
     try:
         zeros = multiplication(polys, approx_tol=approx_tol, solve_tol=solve_tol)
->>>>>>> f4050f80
         zeros = np.array(zeros)
         interval_data.track_interval("Spectral", [a,b])
         if len(zeros) == 0:
