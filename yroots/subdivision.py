--- conflicted
+++ resolved
@@ -152,10 +152,7 @@
     # Set up the interval data and root tracker classes and cheb blocky copy arr
     interval_data = IntervalData(a,b)
     root_tracker = RootTracker()
-<<<<<<< HEAD
     values_arr.cache = {}
-=======
->>>>>>> c55d44a1
     initialize_values_arr(dim,2*(deg+1))
 
     if dim == 1:
@@ -452,10 +449,6 @@
         # halve the coefficients in each slice
         coeffs[x0sl] /= 2
         coeffs[degsl] /= 2
-<<<<<<< HEAD
-=======
-
->>>>>>> c55d44a1
 
     if return_inf_norm:
         return coeffs[tuple(slices)], inf_norm
@@ -493,38 +486,6 @@
     slices = tuple([slice(0,deg+1)]*dim)
     return x0_slicer,deg_slicer,slices,deg**dim
 
-<<<<<<< HEAD
-=======
-def changes_sign(deg, dim, values_block):
-    """Finds on what intervals the function evaluations change sign (if at all).
-
-    Parameters
-    ----------
-    deg : int
-        The approximation degree used for Chebyshev interpolation.
-    dim : int
-        The dimension of the system.
-    values_block : ndarray
-        Function evaluations on the Chebyshev point grid of the Chebyshev
-        interpolationm.
-
-    Returns
-    -------
-    change_sign : list of bools
-        Whether or not the function changed signs on the interval. The slices
-        are set up such that change_sign[i] corresponds with intervals[i] in
-        the subinterval checks.
-    """
-    change_sign = [False]*(2**dim)
-
-    # The slices are arranged this way to match up with the array of
-    # intervals in the subinterval checks.
-    slice1 = slice(0, deg//2, 1)
-    slice2 = slice(deg//2, deg + 1, 1)
-
-    is_positive = values_block > 0
-
->>>>>>> c55d44a1
 def get_subintervals(a,b,dimensions,interval_data,polys,approx_error,check_subintervals=False):
     """Gets the subintervals to divide a search interval into.
 
@@ -730,7 +691,6 @@
     # Scale the points so that they're each within [-1, 1]
     return np.random.rand(dim)*2 - 1
 
-<<<<<<< HEAD
 def subdivision_solve_ndA(funcs , a, b, deg, target_deg, interval_data,
                          root_tracker, tols, max_level,good_degs=None, level=0,
                          method='svd', use_target_tol=False,
@@ -821,8 +781,11 @@
 
             #reorder funcs. TODO: fancier things like how likely it is to pass checks
             if func_num + 1 < num_funcs:
-                del funcs[func_num]
-                funcs.append(func)
+                if num_funcs == 2:
+                    funcs = funcs[::-1]
+                else:
+                    del funcs[func_num]
+                    funcs.append(func)
             for new_a, new_b in intervals:
                 subdivision_solve_ndA(funcs,new_a,new_b,deg,target_deg,interval_data,root_tracker,tols,max_level,level=level+1, method=method, trust_small_evals=trust_small_evals)
             return
@@ -889,173 +852,6 @@
             root_tracker.add_roots(zeros, a, b, "Macaulay")
 
 def subdivision_solve_ndB(funcs , a, b, deg, target_deg, interval_data,
-=======
-def subdivision_solve_nd(funcs , a, b, deg, target_deg, interval_data,
->>>>>>> c55d44a1
-                         root_tracker, tols, max_level,good_degs=None, level=0,
-                         method='svd', use_target_tol=False,
-                         trust_small_evals=False):
-    """Finds the common zeros of the given functions.
-
-    All the zeros will be stored in root_tracker.
-
-    Parameters
-    ----------
-    funcs : list
-        Each element of the list is a callable function.
-    a : numpy array
-        The lower bound on the interval.
-    b : numpy array
-        The upper bound on the interval.
-    deg : int
-        The degree to approximate with in the chebyshev approximation.
-    target_deg : int
-        The degree to subdivide down to before building the Macaulay matrix.
-    interval_data : IntervalData
-        A class to run the subinterval checks and keep track of the solve
-<<<<<<< HEAD
-        progress
-    root_tracker : RootTracker
-        A class to keep track of the roots that are found.
-    tols : Tolerances
-        The tolerances to be used.
-    max_level : int
-        The maximum level for the recursion
-    good_degs : numpy array
-        Interpoation degrees that are guaranteed to give an approximation valid
-        to within approx_tol.
-    level : int
-        The current level of the recursion.
-    method : str (optional)
-        The method to use when reducing the Macaulay matrix. Valid options are
-        svd, tvb, and qrt.
-    use_target_tol : bool
-        Whether or not to use tols.target_tol when making approximations. This
-        is necessary to get a sufficiently accurate approximation from which to
-        build the Macaulay matrix and run the solver.
-    """
-    if level >= max_level:
-        # TODO Refine case where there may be a root and it goes too deep.
-        interval_data.track_interval("Too Deep", [a, b])
-        # Return potential roots if the residuals are small
-        root_tracker.add_potential_roots((a + b)/2, a, b, "Too Deep.")
-        return
-
-    dim = len(a)
-
-    if tols.check_eval_error:
-        # Using the first abs_approx_tol
-        if not use_target_tol:
-            tols.abs_approx_tol = tols.abs_approx_tols[tols.currTol]
-            if level%tols.check_eval_freq == 0:
-                numSpots = (deg*2)**len(a) - (deg)**len(a)
-                for func in funcs:
-                    tols.abs_approx_tol = max(tols.abs_approx_tol, numSpots * get_abs_approx_tol(func, 3, a, b, dim))
-        # Using target_tol
-        else:
-            tols.target_tol = tols.target_tols[tols.currTol]
-            if level%tols.check_eval_freq == 0:
-                numSpots = (deg*2)**len(a) - (deg)**len(a)
-                for func in funcs:
-                    tols.target_tol = max(tols.target_tol, numSpots * get_abs_approx_tol(func, 3, a, b, dim))
-
-    cheb_approx_list = []
-    interval_data.print_progress()
-    if good_degs is None:
-        good_degs = [None]*len(funcs)
-    inf_norms = []
-    approx_errors = []
-    # Get the chebyshev approximations
-    for func, good_deg in zip(funcs, good_degs):
-        if use_target_tol:
-            coeff,inf_norm,approx_error = full_cheb_approximate(func,a,b,deg,tols.target_tol,tols.rel_approx_tol, good_deg)
-        else:
-            coeff,inf_norm,approx_error = full_cheb_approximate(func,a,b,deg,tols.abs_approx_tol,tols.rel_approx_tol, good_deg)
-        inf_norms.append(inf_norm)
-        approx_errors.append(approx_error)
-
-        if coeff is not None:
-            # Run checks to try and throw out the interval
-            if not trust_small_evals:
-                approx_error = max(approx_error,macheps)
-            if interval_data.check_interval(coeff, approx_error, a, b):
-                return
-
-        cheb_approx_list.append(coeff)
-
-    # Subdivides if any are bad approximations
-    good_cheb_approx_list = [coeff for coeff in cheb_approx_list if coeff is not None]
-    if len(good_cheb_approx_list) < len(cheb_approx_list):
-        if not trust_small_evals:
-            approx_errors = [max(err,macheps) for err in approx_errors]
-
-        #get/check subintervals
-        good_approx_errors  = [err for err,coeff in zip(approx_errors,cheb_approx_list) if coeff is not None]
-        intervals = get_subintervals(a,b,get_div_dirs(dim),interval_data,good_cheb_approx_list,good_approx_errors)
-
-        #reorder funcs. TODO: fancier things like how likely it is to pass checks. and do that in ALL the places we pass in funcs
-        srt = np.argsort(approx_errors)
-        funcs = np.array(funcs)[srt]
-
-        #subdivide
-        for new_a, new_b in intervals:
-            subdivision_solve_ndB(funcs,new_a,new_b,deg,target_deg,interval_data,root_tracker,tols,max_level,level=level+1, method=method, trust_small_evals=trust_small_evals)
-        return
-
-    # Reduce the degree of the approximations while not introducing too much error
-    coeffs, good_approx, approx_errors = trim_coeffs(cheb_approx_list, tols.abs_approx_tol, tols.rel_approx_tol, inf_norms, approx_errors)
-    if not trust_small_evals:
-        approx_errors = [max(err,macheps) for err in approx_errors]
-    # Used if subdividing further.
-    # Only choose good_degs if the approximation after trim_coeffs is good.
-    if good_approx:
-        # good_degs are assumed to be 1 higher than the current approx for more
-        # accurate performance.
-        good_degs = [coeff.shape[0] for coeff in coeffs]
-        good_zeros_tol = max(tols.min_good_zeros_tol, sum(np.abs(approx_errors))*tols.good_zeros_factor)
-
-    # Check if the degree is small enough or if trim_coeffs introduced too much error
-    if np.any(np.array([coeff.shape[0] for coeff in coeffs]) > target_deg) or not good_approx:
-        intervals = get_subintervals(a,b,get_div_dirs(dim),interval_data,cheb_approx_list,approx_errors,True)
-        for new_a, new_b in intervals:
-            subdivision_solve_ndB(funcs,new_a,new_b,deg, target_deg,interval_data,root_tracker,tols,max_level,good_degs,level+1, method=method, trust_small_evals=trust_small_evals, use_target_tol=True)
-
-    # Check if any approx error is greater than target_tol for Macaulay method
-    elif np.any(np.array(approx_errors) > np.array(tols.target_tol) + tols.rel_approx_tol*np.array(inf_norms)):
-        intervals = get_subintervals(a,b,get_div_dirs(dim),interval_data,cheb_approx_list,approx_errors,True)
-        for new_a, new_b in intervals:
-            subdivision_solve_ndB(funcs,new_a,new_b,deg, target_deg,interval_data,root_tracker,tols,max_level,good_degs,level+1, method=method, trust_small_evals=trust_small_evals, use_target_tol=True)
-
-    # Check if everything is linear
-    elif np.all(np.array([coeff.shape[0] for coeff in coeffs]) == 2):
-        if deg != 2:
-            subdivision_solve_ndB(funcs,a,b,2,target_deg,interval_data,root_tracker,tols,max_level,good_degs,level, method=method, trust_small_evals=trust_small_evals, use_target_tol=True)
-            return
-        zero, cond = solve_linear(coeffs)
-        # Store the information and exit
-        zero = good_zeros_nd(zero,good_zeros_tol,good_zeros_tol)
-        zero = transform(zero,a,b)
-        interval_data.track_interval("Base Case", [a,b])
-        root_tracker.add_roots(zero, a, b, "Base Case")
-
-    # Solve using spectral methods if stable.
-    else:
-        polys = [MultiCheb(coeff, lead_term = [coeff.shape[0]-1], clean_zeros = False) for coeff in coeffs]
-        res = multiplication(polys, max_cond_num=tols.max_cond_num, method=method)
-        #check for a conditioning error
-        if res[0] is None:
-            # Subdivide but run some checks on the intervals first
-            intervals = get_subintervals(a,b,get_div_dirs(dim),interval_data,cheb_approx_list,approx_errors,True)
-            for new_a, new_b in intervals:
-                subdivision_solve_ndB(funcs,new_a,new_b,deg, target_deg,interval_data,root_tracker,tols,max_level,good_degs,level+1, method=method, trust_small_evals=trust_small_evals, use_target_tol=True)
-        else:
-            zeros = res
-            zeros = good_zeros_nd(zeros,good_zeros_tol,good_zeros_tol)
-            zeros = transform(zeros,a,b)
-            interval_data.track_interval("Macaulay", [a,b])
-            root_tracker.add_roots(zeros, a, b, "Macaulay")
-
-def subdivision_solve_ndC(funcs , a, b, deg, target_deg, interval_data,
                          root_tracker, tols, max_level,good_degs=None, level=0,
                          method='svd', use_target_tol=False,
                          trust_small_evals=False):
@@ -1149,21 +945,20 @@
     # Subdivides if any are bad approximations
     good_cheb_approx_list = [coeff for coeff in cheb_approx_list if coeff is not None]
     if len(good_cheb_approx_list) < len(cheb_approx_list):
-        #get/check subintervals
         if not trust_small_evals:
             approx_errors = [max(err,macheps) for err in approx_errors]
+
+        #get/check subintervals
         good_approx_errors  = [err for err,coeff in zip(approx_errors,cheb_approx_list) if coeff is not None]
         intervals = get_subintervals(a,b,get_div_dirs(dim),interval_data,good_cheb_approx_list,good_approx_errors)
 
-        #reorder funcs. TODO: fancier things like how likely it is to pass checks
-        bad_cheb_approx_list = [coeff for coeff in cheb_approx_list if coeff is None]
-        sorting_errors  = [err if coeff is None else 0 for err,coeff in zip(approx_errors,cheb_approx_list)]
-        srt = np.argsort(sorting_errors)
+        #reorder funcs. TODO: fancier things like how likely it is to pass checks. and do that in ALL the places we pass in funcs
+        srt = np.argsort(approx_errors)
         funcs = np.array(funcs)[srt]
 
         #subdivide
         for new_a, new_b in intervals:
-            subdivision_solve_ndC(funcs,new_a,new_b,deg,target_deg,interval_data,root_tracker,tols,max_level,level=level+1, method=method, trust_small_evals=trust_small_evals)
+            subdivision_solve_ndB(funcs,new_a,new_b,deg,target_deg,interval_data,root_tracker,tols,max_level,level=level+1, method=method, trust_small_evals=trust_small_evals)
         return
 
     # Reduce the degree of the approximations while not introducing too much error
@@ -1182,18 +977,18 @@
     if np.any(np.array([coeff.shape[0] for coeff in coeffs]) > target_deg) or not good_approx:
         intervals = get_subintervals(a,b,get_div_dirs(dim),interval_data,cheb_approx_list,approx_errors,True)
         for new_a, new_b in intervals:
-            subdivision_solve_ndC(funcs,new_a,new_b,deg, target_deg,interval_data,root_tracker,tols,max_level,good_degs,level+1, method=method, trust_small_evals=trust_small_evals, use_target_tol=True)
+            subdivision_solve_ndB(funcs,new_a,new_b,deg, target_deg,interval_data,root_tracker,tols,max_level,good_degs,level+1, method=method, trust_small_evals=trust_small_evals, use_target_tol=True)
 
     # Check if any approx error is greater than target_tol for Macaulay method
     elif np.any(np.array(approx_errors) > np.array(tols.target_tol) + tols.rel_approx_tol*np.array(inf_norms)):
         intervals = get_subintervals(a,b,get_div_dirs(dim),interval_data,cheb_approx_list,approx_errors,True)
         for new_a, new_b in intervals:
-            subdivision_solve_ndC(funcs,new_a,new_b,deg, target_deg,interval_data,root_tracker,tols,max_level,good_degs,level+1, method=method, trust_small_evals=trust_small_evals, use_target_tol=True)
+            subdivision_solve_ndB(funcs,new_a,new_b,deg, target_deg,interval_data,root_tracker,tols,max_level,good_degs,level+1, method=method, trust_small_evals=trust_small_evals, use_target_tol=True)
 
     # Check if everything is linear
     elif np.all(np.array([coeff.shape[0] for coeff in coeffs]) == 2):
         if deg != 2:
-            subdivision_solve_ndC(funcs,a,b,2,target_deg,interval_data,root_tracker,tols,max_level,good_degs,level, method=method, trust_small_evals=trust_small_evals, use_target_tol=True)
+            subdivision_solve_ndB(funcs,a,b,2,target_deg,interval_data,root_tracker,tols,max_level,good_degs,level, method=method, trust_small_evals=trust_small_evals, use_target_tol=True)
             return
         zero, cond = solve_linear(coeffs)
         # Store the information and exit
@@ -1211,7 +1006,7 @@
             # Subdivide but run some checks on the intervals first
             intervals = get_subintervals(a,b,get_div_dirs(dim),interval_data,cheb_approx_list,approx_errors,True)
             for new_a, new_b in intervals:
-                subdivision_solve_ndC(funcs,new_a,new_b,deg, target_deg,interval_data,root_tracker,tols,max_level,good_degs,level+1, method=method, trust_small_evals=trust_small_evals, use_target_tol=True)
+                subdivision_solve_ndB(funcs,new_a,new_b,deg, target_deg,interval_data,root_tracker,tols,max_level,good_degs,level+1, method=method, trust_small_evals=trust_small_evals, use_target_tol=True)
         else:
             zeros = res
             zeros = good_zeros_nd(zeros,good_zeros_tol,good_zeros_tol)
@@ -1219,7 +1014,7 @@
             interval_data.track_interval("Macaulay", [a,b])
             root_tracker.add_roots(zeros, a, b, "Macaulay")
 
-def subdivision_solve_ndOld(funcs , a, b, deg, target_deg, interval_data,
+def subdivision_solve_ndC(funcs , a, b, deg, target_deg, interval_data,
                          root_tracker, tols, max_level,good_degs=None, level=0,
                          method='svd', use_target_tol=False,
                          trust_small_evals=False):
@@ -1241,8 +1036,170 @@
         The degree to subdivide down to before building the Macaulay matrix.
     interval_data : IntervalData
         A class to run the subinterval checks and keep track of the solve
-=======
->>>>>>> c55d44a1
+        progress
+    root_tracker : RootTracker
+        A class to keep track of the roots that are found.
+    tols : Tolerances
+        The tolerances to be used.
+    max_level : int
+        The maximum level for the recursion
+    good_degs : numpy array
+        Interpoation degrees that are guaranteed to give an approximation valid
+        to within approx_tol.
+    level : int
+        The current level of the recursion.
+    method : str (optional)
+        The method to use when reducing the Macaulay matrix. Valid options are
+        svd, tvb, and qrt.
+    use_target_tol : bool
+        Whether or not to use tols.target_tol when making approximations. This
+        is necessary to get a sufficiently accurate approximation from which to
+        build the Macaulay matrix and run the solver.
+    """
+    if level >= max_level:
+        # TODO Refine case where there may be a root and it goes too deep.
+        interval_data.track_interval("Too Deep", [a, b])
+        # Return potential roots if the residuals are small
+        root_tracker.add_potential_roots((a + b)/2, a, b, "Too Deep.")
+        return
+
+    dim = len(a)
+
+    if tols.check_eval_error:
+        # Using the first abs_approx_tol
+        if not use_target_tol:
+            tols.abs_approx_tol = tols.abs_approx_tols[tols.currTol]
+            if level%tols.check_eval_freq == 0:
+                numSpots = (deg*2)**len(a) - (deg)**len(a)
+                for func in funcs:
+                    tols.abs_approx_tol = max(tols.abs_approx_tol, numSpots * get_abs_approx_tol(func, 3, a, b, dim))
+        # Using target_tol
+        else:
+            tols.target_tol = tols.target_tols[tols.currTol]
+            if level%tols.check_eval_freq == 0:
+                numSpots = (deg*2)**len(a) - (deg)**len(a)
+                for func in funcs:
+                    tols.target_tol = max(tols.target_tol, numSpots * get_abs_approx_tol(func, 3, a, b, dim))
+
+    cheb_approx_list = []
+    interval_data.print_progress()
+    if good_degs is None:
+        good_degs = [None]*len(funcs)
+    inf_norms = []
+    approx_errors = []
+    # Get the chebyshev approximations
+    for func, good_deg in zip(funcs, good_degs):
+        if use_target_tol:
+            coeff,inf_norm,approx_error = full_cheb_approximate(func,a,b,deg,tols.target_tol,tols.rel_approx_tol, good_deg)
+        else:
+            coeff,inf_norm,approx_error = full_cheb_approximate(func,a,b,deg,tols.abs_approx_tol,tols.rel_approx_tol, good_deg)
+        inf_norms.append(inf_norm)
+        approx_errors.append(approx_error)
+
+        if coeff is not None:
+            # Run checks to try and throw out the interval
+            if not trust_small_evals:
+                approx_error = max(approx_error,macheps)
+            if interval_data.check_interval(coeff, approx_error, a, b):
+                return
+
+        cheb_approx_list.append(coeff)
+
+    # Subdivides if any are bad approximations
+    good_cheb_approx_list = [coeff for coeff in cheb_approx_list if coeff is not None]
+    if len(good_cheb_approx_list) < len(cheb_approx_list):
+        #get/check subintervals
+        if not trust_small_evals:
+            approx_errors = [max(err,macheps) for err in approx_errors]
+        good_approx_errors  = [err for err,coeff in zip(approx_errors,cheb_approx_list) if coeff is not None]
+        intervals = get_subintervals(a,b,get_div_dirs(dim),interval_data,good_cheb_approx_list,good_approx_errors)
+
+        #reorder funcs. TODO: fancier things like how likely it is to pass checks
+        bad_cheb_approx_list = [coeff for coeff in cheb_approx_list if coeff is None]
+        sorting_errors  = [err if coeff is None else 0 for err,coeff in zip(approx_errors,cheb_approx_list)]
+        srt = np.argsort(sorting_errors)
+        funcs = np.array(funcs)[srt]
+
+        #subdivide
+        for new_a, new_b in intervals:
+            subdivision_solve_ndC(funcs,new_a,new_b,deg,target_deg,interval_data,root_tracker,tols,max_level,level=level+1, method=method, trust_small_evals=trust_small_evals)
+        return
+
+    # Reduce the degree of the approximations while not introducing too much error
+    coeffs, good_approx, approx_errors = trim_coeffs(cheb_approx_list, tols.abs_approx_tol, tols.rel_approx_tol, inf_norms, approx_errors)
+    if not trust_small_evals:
+        approx_errors = [max(err,macheps) for err in approx_errors]
+    # Used if subdividing further.
+    # Only choose good_degs if the approximation after trim_coeffs is good.
+    if good_approx:
+        # good_degs are assumed to be 1 higher than the current approx for more
+        # accurate performance.
+        good_degs = [coeff.shape[0] for coeff in coeffs]
+        good_zeros_tol = max(tols.min_good_zeros_tol, sum(np.abs(approx_errors))*tols.good_zeros_factor)
+
+    # Check if the degree is small enough or if trim_coeffs introduced too much error
+    if np.any(np.array([coeff.shape[0] for coeff in coeffs]) > target_deg) or not good_approx:
+        intervals = get_subintervals(a,b,get_div_dirs(dim),interval_data,cheb_approx_list,approx_errors,True)
+        for new_a, new_b in intervals:
+            subdivision_solve_ndC(funcs,new_a,new_b,deg, target_deg,interval_data,root_tracker,tols,max_level,good_degs,level+1, method=method, trust_small_evals=trust_small_evals, use_target_tol=True)
+
+    # Check if any approx error is greater than target_tol for Macaulay method
+    elif np.any(np.array(approx_errors) > np.array(tols.target_tol) + tols.rel_approx_tol*np.array(inf_norms)):
+        intervals = get_subintervals(a,b,get_div_dirs(dim),interval_data,cheb_approx_list,approx_errors,True)
+        for new_a, new_b in intervals:
+            subdivision_solve_ndC(funcs,new_a,new_b,deg, target_deg,interval_data,root_tracker,tols,max_level,good_degs,level+1, method=method, trust_small_evals=trust_small_evals, use_target_tol=True)
+
+    # Check if everything is linear
+    elif np.all(np.array([coeff.shape[0] for coeff in coeffs]) == 2):
+        if deg != 2:
+            subdivision_solve_ndC(funcs,a,b,2,target_deg,interval_data,root_tracker,tols,max_level,good_degs,level, method=method, trust_small_evals=trust_small_evals, use_target_tol=True)
+            return
+        zero, cond = solve_linear(coeffs)
+        # Store the information and exit
+        zero = good_zeros_nd(zero,good_zeros_tol,good_zeros_tol)
+        zero = transform(zero,a,b)
+        interval_data.track_interval("Base Case", [a,b])
+        root_tracker.add_roots(zero, a, b, "Base Case")
+
+    # Solve using spectral methods if stable.
+    else:
+        polys = [MultiCheb(coeff, lead_term = [coeff.shape[0]-1], clean_zeros = False) for coeff in coeffs]
+        res = multiplication(polys, max_cond_num=tols.max_cond_num, method=method)
+        #check for a conditioning error
+        if res[0] is None:
+            # Subdivide but run some checks on the intervals first
+            intervals = get_subintervals(a,b,get_div_dirs(dim),interval_data,cheb_approx_list,approx_errors,True)
+            for new_a, new_b in intervals:
+                subdivision_solve_ndC(funcs,new_a,new_b,deg, target_deg,interval_data,root_tracker,tols,max_level,good_degs,level+1, method=method, trust_small_evals=trust_small_evals, use_target_tol=True)
+        else:
+            zeros = res
+            zeros = good_zeros_nd(zeros,good_zeros_tol,good_zeros_tol)
+            zeros = transform(zeros,a,b)
+            interval_data.track_interval("Macaulay", [a,b])
+            root_tracker.add_roots(zeros, a, b, "Macaulay")
+
+def subdivision_solve_ndOld(funcs , a, b, deg, target_deg, interval_data,
+                         root_tracker, tols, max_level,good_degs=None, level=0,
+                         method='svd', use_target_tol=False,
+                         trust_small_evals=False):
+    """Finds the common zeros of the given functions.
+
+    All the zeros will be stored in root_tracker.
+
+    Parameters
+    ----------
+    funcs : list
+        Each element of the list is a callable function.
+    a : numpy array
+        The lower bound on the interval.
+    b : numpy array
+        The upper bound on the interval.
+    deg : int
+        The degree to approximate with in the chebyshev approximation.
+    target_deg : int
+        The degree to subdivide down to before building the Macaulay matrix.
+    interval_data : IntervalData
+        A class to run the subinterval checks and keep track of the solve
         progress
     root_tracker : RootTracker
         A class to keep track of the roots that are found.
