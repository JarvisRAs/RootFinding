--- conflicted
+++ resolved
@@ -381,11 +381,6 @@
     elif numPolys == 2:
         return getBoundingIntervalND(coeffs, errors)#getBoundingInterval2D(coeffs, errors)
     else:
-<<<<<<< HEAD
-        return getBoundingIntervalND(coeffs, errors)#None, np.inf
-
-def getBoundingInterval2D(coeffs, errors):
-=======
         return getBoundingIntervalND(coeffs, errors)
 
 def mergeIntervals(intervals):
@@ -397,7 +392,6 @@
     return result
     
 def boundingIntervalWidthAndBoundCheck(interval):
->>>>>>> 00097737
     MIN_WIDTH = .01
     a,b = interval
     
@@ -422,13 +416,9 @@
 def getBoundingInterval2D(coeffs, errors):
     P1 = coeffs[0]
     P2 = coeffs[1]
-<<<<<<< HEAD
-
-=======
     xIntervals = []
     yIntervals = []
     
->>>>>>> 00097737
     #Get Variables for Calculations
     a1 = P1[1,0]
     b1 = P1[0,1]
@@ -438,35 +428,6 @@
     b2 = P2[0,1]
     c2 = P2[0,0]
     e2 = np.sum(np.abs(P2)) - abs(a2) - abs(b2) - abs(c2) + errors[1]
-<<<<<<< HEAD
-    denom = a1*b2 - a2*b1
-
-    #Find the center of the interval
-    yCenter = (a2*c1-a1*c2)/denom
-    xCenter = (b1*c2-b2*c1)/denom
-
-    #Find the size of the interval
-    yWidth = (abs(a2*e1) + abs(a1*e2))/abs(denom)
-    xWidth = (abs(b2*e1) + abs(b1*e2))/abs(denom)
-
-    #Don't subdivide too much? If we jump too small too fast things might get unstable
-    yWidth = max(yWidth, MIN_WIDTH)
-    xWidth = max(xWidth, MIN_WIDTH)
-
-    #Calculate the interval
-    x1,x2 = xCenter - xWidth, xCenter + xWidth
-    y1,y2 = yCenter - yWidth, yCenter + yWidth
-
-    #Keep the interval withing [-1,1]
-    x1 = max(min(x1,1),-1)
-    x2 = max(min(x2,1),-1)
-    y1 = max(min(y1,1),-1)
-    y2 = max(min(y2,1),-1)
-
-    size = (x2-x1) * (y2-y1)
-
-    return np.array([[x1,y1], [x2,y2]]), size
-=======
     
     #Get a basic bound on X from y being in [-1, 1]
     if a1 != 0:
@@ -502,7 +463,6 @@
     yInterval = boundingIntervalWidthAndBoundCheck(mergeIntervals(yIntervals))
             
     return np.array([xInterval, yInterval]).T
->>>>>>> 00097737
 
 def getBoundingIntervalND(test_coeffs,tols):
     dim = len(test_coeffs)
@@ -820,13 +780,8 @@
         in the unit box, True otherwise
     """
     if test_coeff.ndim != 2:
-<<<<<<< HEAD
-        return
-
-=======
         return mask
     
->>>>>>> 00097737
     #Get the coefficients of the quadratic part
     #Need to account for when certain coefs are zero.
     #Padding is slow, so check the shape instead.
