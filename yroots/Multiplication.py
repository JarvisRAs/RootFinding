import numpy as np
import itertools
from scipy.linalg import solve_triangular, eig
from yroots import LinearProjection
from yroots.polynomial import MultiCheb, MultiPower, is_power
from yroots.MacaulayReduce import rrqr_reduceMacaulay2, rrqr_reduceMacaulay, find_degree, add_polys
from yroots.utils import row_swap_matrix, MacaulayError, slice_top, get_var_list, \
                              mon_combos, mon_combosHighest, sort_polys_by_degree, \
                              deg_d_polys, all_permutations_cheb
import warnings

<<<<<<< HEAD
def multiplication(polys, verbose=False, MSmatrix=0, return_all_roots=True, approx_tol = 1.e-4, solve_tol=1.e-8):
=======
def multiplication(polys, verbose=False, MSmatrix=0, return_all_roots=True, tol=1.e-10):
>>>>>>> 9d28e40e
    '''
    Finds the roots of the given list of multidimensional polynomials using a multiplication matrix.

    Parameters
    ----------
    polys : list of polynomial objects
        Polynomials to find the common roots of.
    MSmatrix : int
        Controls which Moller-Stetter matrix is constructed. The options are:
            0 (default) -- The Moller-Stetter matrix of a random polynomial
            Some positive integer i < dimension -- The Moller-Stetter matrix of x_i
    verbose : bool
        Prints information about how the roots are computed.
    returns
    -------
    roots : numpy array
        The common roots of the polynomials. Each row is a root.
    '''
    polys, transform, is_projected = LinearProjection.remove_linear(polys, approx_tol, solve_tol)
    if len(polys) == 1:
        from yroots.OneDimension import solve
        return transform(solve(polys[0], MSmatrix=0))
    poly_type = is_power(polys, return_string = True)
    dim = polys[0].dim

    if MSmatrix not in list(range(dim+1)):
        raise ValueError('MSmatrix must be 0 (random polynomial), or the index of a variable')

    #By Bezout's Theorem. Useful for making sure that the reduced Macaulay Matrix is as we expect
    degrees = [poly.degree for poly in polys]
    max_number_of_roots = np.prod(degrees)

<<<<<<< HEAD
    m_f, var_dict = MSMultMatrix(polys, poly_type, verbose=verbose, MSmatrix=MSmatrix)

    if isinstance(m_f, int):
        return -1

=======
    m_f, var_dict = MSMultMatrix(polys, poly_type, verbose=verbose, MSmatrix=MSmatrix, tol=tol)
    
    if isinstance(m_f, int):
        return -1
    
    vals_left, vec_left = eig(m_f,left=True,right=False)
    vals_right, vec_right = eig(m_f,left=False,right=True)
    for x,y in zip(vec_left.T, vec_right.T):
        c = np.linalg.norm(x)*np.linalg.norm(y) / np.abs(x@y)
        
>>>>>>> 9d28e40e
    if verbose:
        print("\nM_f:\n", m_f[::-1,::-1])

    # Get list of indexes of single variables and store vars that were not
    # in the vector space basis.
    var_spots = list()
    for spot in get_var_list(dim):
        var_spots.append(var_dict[tuple(spot)])

    # Get left eigenvectors (come in conjugate pairs)
    vals,vecs = eig(m_f,left=True,right=False)

    if verbose:
        print('\nLeft Eigenvectors (as rows)\n',vecs.T)
        print('\nEigenvals\n', vals)

    zeros_spot = var_dict[tuple(0 for i in range(dim))]

    #throw out roots that were calculated unstably
#     vecs = vecs[:,np.abs(vecs[zeros_spot]) > 1.e-10]
    if verbose:
        print('\nVariable Spots in the Vector\n',var_spots)
        print('\nEigeinvecs at the Variable Spots:\n',vecs[var_spots])
        print('\nConstant Term Spot in the Vector\n',zeros_spot)
        print('\nEigeinvecs at the Constant Term\n',vecs[zeros_spot])
    
    roots = transform(vecs[var_spots]/vecs[zeros_spot])
    
    #Check if too many roots
    assert roots.shape[1] <= max_number_of_roots,"Found too many roots"

    if return_all_roots:
        return roots.T
    else:
        # only return roots in the unit complex hyperbox
        return roots.T[np.all(np.abs(roots) <= 1,axis = 0)]

def MSMultMatrix(polys, poly_type, verbose=False, MSmatrix=0, tol=1.e-10):
    '''
    Finds the multiplication matrix using the reduced Macaulay matrix.

    Parameters
    ----------
    polys : array-like
        The polynomials to find the common zeros of
    poly_type : string
        The type of the polynomials in polys
    MSmatrix : int
        Controls which Moller-Stetter matrix is constructed. The options are:
            0 (default) -- The Moller-Stetter matrix of a random polynomial
            Some positive integer i < dimension -- The Moller-Stetter matrix of x_i
    verbose : bool
        Prints information about how the roots are computed.

    Returns
    -------
    multiplicationMatrix : 2D numpy array
        The multiplication matrix for a random polynomial f
    var_dict : dictionary
        Maps each variable to its position in the vector space basis
    '''
    basisDict, VB = MacaulayReduction(polys, tol=1.e-10, verbose=verbose)

    if isinstance(basisDict, int):
        return -1, -1
<<<<<<< HEAD

=======
    
>>>>>>> 9d28e40e
    dim = max(f.dim for f in polys)

    # Get the polynomial to make the MS matrix of
    if MSmatrix==0: #random poly
        f = _random_poly(poly_type, dim)[0]
    else: #multiply by x_i where i is determined by MSmatrix
        xi_ind = np.zeros(dim, dtype=int)
        xi_ind[MSmatrix-1] = 1
        coef = np.zeros((2,)*dim)
        coef[tuple(xi_ind)] = 1
        if poly_type == "MultiPower":
            f = MultiPower(np.array(coef))
        elif poly_type == "MultiCheb":
            f = MultiCheb(np.array(coef))
        else:
            raise ValueError()

    if verbose:
        print("\nCoefficients of polynomial whose Moller-Stetter matrix we construt\n", f.coeff)

    #Dictionary of terms in the vector basis their spots in the matrix.
    VBdict = {}
    spot = 0
    for row in VB:
        VBdict[tuple(row)] = spot
        spot+=1

    # Build multiplication matrix m_f
    mMatrix = np.zeros((len(VB), len(VB)))
    for i in range(VB.shape[0]):
        f_coeff = f.mon_mult(VB[i], returnType = 'Matrix')
        for term in zip(*np.where(f_coeff != 0)):
            if term in VBdict:
                mMatrix[VBdict[term]][i] += f_coeff[term]
            else:
                mMatrix[:,i] -= f_coeff[term]*basisDict[term]

    # Construct var_dict
    var_dict = {}
    for i in range(len(VB)):
        mon = VB[i]
        if np.sum(mon) == 1 or np.sum(mon) == 0:
            var_dict[tuple(mon)] = i

    return mMatrix, var_dict

def MacaulayReduction(initial_poly_list, tol = 0, verbose=False):
    """Reduces the Macaulay matrix to find a vector basis for the system of polynomials.

    Parameters
    --------
    initial_poly_list: list
        The polynomials in the system we are solving.
    tol: float
        How small we want a number to be before assuming it is zero.

    Returns
    -----------
    basisDict : dict
        A dictionary of terms not in the vector basis a matrixes of things in the vector basis that the term
        can be reduced to.
    VB : numpy array
        The terms in the vector basis, each row being a term.
    """
    power = is_power(initial_poly_list)
    dim = initial_poly_list[0].dim
    poly_coeff_list = []
    degree = find_degree(initial_poly_list)

    for poly in initial_poly_list:
        poly_coeff_list = add_polys(degree, poly, poly_coeff_list)

    #Creates the matrix
    matrix, matrix_terms, cuts = create_matrix(poly_coeff_list, degree, dim)
    if verbose:
        np.set_printoptions(suppress=False, linewidth=200)
        print('\nStarting Macaulay Matrix\n', matrix)
        print('\nColumns in Macaulay Matrix\nFirst element in tuple is degree of x, Second element is degree of y\n', matrix_terms)
        print('\nLocation of Cuts in the Macaulay Matrix into [ Mb | M1* | M2* ]\n', cuts)

<<<<<<< HEAD
    matrix, matrix_terms = rrqr_reduceMacaulay(matrix, matrix_terms, cuts, accuracy = accuracy)

    # TODO: rrqr_reduceMacaulay2 is not working when expected.
    # if np.allclose(matrix[cuts[0]:,:cuts[0]], 0):
    #     matrix, matrix_terms = rrqr_reduceMacaulay2(matrix, matrix_terms, cuts, accuracy = accuracy)
    # else:
    #     matrix, matrix_terms = rrqr_reduceMacaulay(matrix, matrix_terms, cuts, accuracy = accuracy)

    if isinstance(matrix, int):
        return -1, -1
=======
    #Should be combined into one function
    if np.allclose(matrix[cuts[0]:,:cuts[0]], 0):
        matrix, matrix_terms = rrqr_reduceMacaulay(matrix, matrix_terms, cuts, accuracy = tol)
    else:
        matrix, matrix_terms = rrqr_reduceMacaulay(matrix, matrix_terms, cuts, accuracy = tol)
>>>>>>> 9d28e40e

    if isinstance(matrix, int):
        return -1, -1
        
    if verbose:
        np.set_printoptions(suppress=True, linewidth=200)
        print("\nFinal Macaulay Matrix\n", matrix)
        print("\nColumns in Macaulay Matrix\n", matrix_terms)

    VB = matrix_terms[matrix.shape[0]:]
    basisDict = makeBasisDict(matrix, matrix_terms, VB, power)

    return basisDict, VB

def makeBasisDict(matrix, matrix_terms, VB, power):
    '''Calculates and returns the basisDict.

    This is a dictionary of the terms on the diagonal of the reduced Macaulay matrix to the terms in the Vector Basis.
    It is used to create the multiplication matrix in root_finder.

    Parameters
    --------
    matrix: numpy array
        The reduced Macaulay matrix.
    matrix_terms : numpy array
        The terms in the matrix. The i'th row is the term represented by the i'th column of the matrix.
    VB : numpy array
        Each row is a term in the vector basis.
    power : bool
        If True, the initial polynomials were MultiPower. If False, they were MultiCheb.

    Returns
    -----------
    basisDict : dict
        Maps terms on the diagonal of the reduced Macaulay matrix (tuples) to numpy arrays that represent the
        terms reduction into the Vector Basis.
    '''
    basisDict = {}

    VBSet = set()
    for i in VB:
        VBSet.add(tuple(i))

    #We don't actually need most of the rows, so we only get the ones we need
    if power:
        neededSpots = set()
        for term, mon in itertools.product(VB,get_var_list(VB.shape[1])):
            if tuple(term+mon) not in VBSet:
                neededSpots.add(tuple(term+mon))

    for i in range(matrix.shape[0]):
        term = tuple(matrix_terms[i])
        if power and term not in neededSpots:
            continue
        basisDict[term] = matrix[i][matrix.shape[0]:]

    return basisDict

def create_matrix(poly_coeffs, degree, dim):
    ''' Builds a Macaulay matrix.

    Parameters
    ----------
    poly_coeffs : list.
        Contains numpy arrays that hold the coefficients of the polynomials to be put in the matrix.
    degree : int
        The degree of the Macaulay Matrix
    dim : int
        The dimension of the polynomials going into the matrix.
    Returns
    -------
    matrix : 2D numpy array
        The Macaulay matrix.
    matrix_terms : numpy array
        The ith row is the term represented by the ith column of the matrix.
    cuts : tuple
        When the matrix is reduced it is split into 3 parts with restricted pivoting. These numbers indicate
        where those cuts happen.
    '''
    bigShape = [degree+1]*dim
    matrix_terms, cuts = sorted_matrix_terms(degree, dim)

    #Get the slices needed to pull the matrix_terms from the coeff matrix.
    matrix_term_indexes = list()
    for row in matrix_terms.T:
        matrix_term_indexes.append(row)

    #Adds the poly_coeffs to flat_polys, using added_zeros to make sure every term is in there.
    added_zeros = np.zeros(bigShape)
    flat_polys = list()
    for coeff in poly_coeffs:
        slices = slice_top(coeff)
        added_zeros[slices] = coeff
        flat_polys.append(added_zeros[tuple(matrix_term_indexes)])
        added_zeros[slices] = np.zeros_like(coeff)
    del poly_coeffs

    #Make the matrix. Reshape is faster than stacking.
    matrix = np.reshape(flat_polys, (len(flat_polys),len(matrix_terms)))

    #Sorts the rows of the matrix so it is close to upper triangular.
    matrix = row_swap_matrix(matrix)
    return matrix, matrix_terms, cuts

def sorted_matrix_terms(degree, dim):
    '''Finds the matrix_terms sorted in the term order needed for Macaulay reduction.
    So the highest terms come first,the x,y,z etc monomials last.
    Parameters
    ----------
    degree : int
        The degree of the Macaulay Matrix
    dim : int
        The dimension of the polynomials going into the matrix.
    Returns
    -------
    sorted_matrix_terms : numpy array
        The sorted matrix_terms. The ith row is the term represented by the ith column of the matrix.
    cuts : tuple
        When the matrix is reduced it is split into 3 parts with restricted pivoting. These numbers indicate
        where those cuts happen.
    '''
    highest_mons = mon_combosHighest([0]*dim,degree)[::-1]

    other_mons = list()
    d = degree - 1
    while d > 1:
        other_mons += mon_combosHighest([0]*dim,d)[::-1]
        d -= 1

    xs_mons = mon_combos([0]*dim,1)[::-1]
    sorted_matrix_terms = np.reshape(highest_mons+other_mons+xs_mons, (len(highest_mons+other_mons+xs_mons),dim))
    return sorted_matrix_terms, tuple([len(highest_mons),len(highest_mons)+len(other_mons)])

def _random_poly(_type, dim):
    '''
    Generates a random linear polynomial that has the form
    c_1x_1 + c_2x_2 + ... + c_nx_n where n = dim and each c_i is a randomly
    chosen integer between 0 and 1000.

    Parameters
    ----------
    _type : string
        Type of Polynomial to generate. "MultiCheb" or "MultiPower".
    dim : int
        Degree of polynomial to generate (?).

    Returns
    -------
    Polynomial
        Randomly generated Polynomial.
    '''
    _vars = get_var_list(dim)

    random_poly_shape = [2 for i in range(dim)]

    # random_poly_coeff = np.zeros(tuple(random_poly_shape), dtype=int)
    # for var in _vars:
    #     random_poly_coeff[var] = np.random.randint(1000)
<<<<<<< HEAD
=======

>>>>>>> 9d28e40e
    random_poly_coeff = np.zeros(tuple(random_poly_shape), dtype=float)
    #np.random.seed(42)

    coeffs = np.random.rand(dim)
    coeffs /= np.linalg.norm(coeffs)
    for i,var in enumerate(_vars):
        random_poly_coeff[var] = coeffs[i]

    if _type == 'MultiCheb':
        return MultiCheb(random_poly_coeff), _vars
    else:
        return MultiPower(random_poly_coeff), _vars<|MERGE_RESOLUTION|>--- conflicted
+++ resolved
@@ -9,11 +9,7 @@
                               deg_d_polys, all_permutations_cheb
 import warnings
 
-<<<<<<< HEAD
 def multiplication(polys, verbose=False, MSmatrix=0, return_all_roots=True, approx_tol = 1.e-4, solve_tol=1.e-8):
-=======
-def multiplication(polys, verbose=False, MSmatrix=0, return_all_roots=True, tol=1.e-10):
->>>>>>> 9d28e40e
     '''
     Finds the roots of the given list of multidimensional polynomials using a multiplication matrix.
 
@@ -46,24 +42,11 @@
     degrees = [poly.degree for poly in polys]
     max_number_of_roots = np.prod(degrees)
 
-<<<<<<< HEAD
     m_f, var_dict = MSMultMatrix(polys, poly_type, verbose=verbose, MSmatrix=MSmatrix)
 
     if isinstance(m_f, int):
         return -1
 
-=======
-    m_f, var_dict = MSMultMatrix(polys, poly_type, verbose=verbose, MSmatrix=MSmatrix, tol=tol)
-    
-    if isinstance(m_f, int):
-        return -1
-    
-    vals_left, vec_left = eig(m_f,left=True,right=False)
-    vals_right, vec_right = eig(m_f,left=False,right=True)
-    for x,y in zip(vec_left.T, vec_right.T):
-        c = np.linalg.norm(x)*np.linalg.norm(y) / np.abs(x@y)
-        
->>>>>>> 9d28e40e
     if verbose:
         print("\nM_f:\n", m_f[::-1,::-1])
 
@@ -129,11 +112,7 @@
 
     if isinstance(basisDict, int):
         return -1, -1
-<<<<<<< HEAD
-
-=======
     
->>>>>>> 9d28e40e
     dim = max(f.dim for f in polys)
 
     # Get the polynomial to make the MS matrix of
@@ -214,7 +193,7 @@
         print('\nColumns in Macaulay Matrix\nFirst element in tuple is degree of x, Second element is degree of y\n', matrix_terms)
         print('\nLocation of Cuts in the Macaulay Matrix into [ Mb | M1* | M2* ]\n', cuts)
 
-<<<<<<< HEAD
+
     matrix, matrix_terms = rrqr_reduceMacaulay(matrix, matrix_terms, cuts, accuracy = accuracy)
 
     # TODO: rrqr_reduceMacaulay2 is not working when expected.
@@ -222,16 +201,6 @@
     #     matrix, matrix_terms = rrqr_reduceMacaulay2(matrix, matrix_terms, cuts, accuracy = accuracy)
     # else:
     #     matrix, matrix_terms = rrqr_reduceMacaulay(matrix, matrix_terms, cuts, accuracy = accuracy)
-
-    if isinstance(matrix, int):
-        return -1, -1
-=======
-    #Should be combined into one function
-    if np.allclose(matrix[cuts[0]:,:cuts[0]], 0):
-        matrix, matrix_terms = rrqr_reduceMacaulay(matrix, matrix_terms, cuts, accuracy = tol)
-    else:
-        matrix, matrix_terms = rrqr_reduceMacaulay(matrix, matrix_terms, cuts, accuracy = tol)
->>>>>>> 9d28e40e
 
     if isinstance(matrix, int):
         return -1, -1
@@ -390,10 +359,7 @@
     # random_poly_coeff = np.zeros(tuple(random_poly_shape), dtype=int)
     # for var in _vars:
     #     random_poly_coeff[var] = np.random.randint(1000)
-<<<<<<< HEAD
-=======
-
->>>>>>> 9d28e40e
+
     random_poly_coeff = np.zeros(tuple(random_poly_shape), dtype=float)
     #np.random.seed(42)
 
