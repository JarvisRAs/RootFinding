--- conflicted
+++ resolved
@@ -7,11 +7,7 @@
                               add_polys, reduce_macaulay_tvb, reduce_macaulay_svd
 from yroots.utils import row_swap_matrix, MacaulayError, slice_top, get_var_list, \
                               mon_combos, mon_combosHighest, sort_polys_by_degree, \
-<<<<<<< HEAD
-                              deg_d_polys, all_permutations_cheb, ConditioningError,\
-=======
                               deg_d_polys, all_permutations_cheb,\
->>>>>>> 80318490
                               newton_polish, condeigs, solve_linear, Memoize
 import warnings
 from scipy.stats import ortho_group
@@ -59,23 +55,6 @@
         roots = np.array([roots])
     else:
         # Attempt to reduce the Macaulay matrix
-<<<<<<< HEAD
-        if method == 'qrt':
-            try:
-                E,Q,cond,cond_back = reduce_macaulay_qrt(matrix,cut,bezout_bound,max_cond_num)
-            except ConditioningError as e:
-                raise e
-        elif method == 'tvb':
-            try:
-                E,Q,cond,cond_back = reduce_macaulay_tvb(matrix,cut,bezout_bound,max_cond_num)
-            except ConditioningError as e:
-                raise e
-        elif method == 'svd':
-            try:
-                E,Q,cond,cond_back = reduce_macaulay_svd(matrix,cut,bezout_bound,max_cond_num)
-            except ConditioningError as e:
-                raise e
-=======
         if method == 'svd':
             res = reduce_macaulay_svd(matrix,cut,bezout_bound,max_cond_num)
             if res[0] is None:
@@ -93,7 +72,6 @@
             E,Q = res
         else:
             raise ValueError("Method must be one of 'svd','qrt' or 'tvb'")
->>>>>>> 80318490
 
         # Construct the Möller-Stetter matrices
         # M is a 3d array containing the multiplication-by-x_i matrix in M[...,i]
