--- conflicted
+++ resolved
@@ -146,7 +146,7 @@
 
         #Reduces the inv_matrix to solve for the y^k/x terms in the vector basis.
         Q,R = qr(inv_matrix)
-    
+
         if np.linalg.cond(R[:,:R.shape[0]])*tol > 1:
             return -1
 
@@ -194,7 +194,6 @@
     vals, vecs = eig(division_matrix,left=True,right=False)
     #conjugate because scipy gives the conjugate eigenvector
     vecs = vecs.conj()
-<<<<<<< HEAD
 
 #     if len(vals) > len(np.unique(np.round(vals, 10))):
 #         return -1
@@ -209,22 +208,6 @@
 #     if not power:
 #         if np.max(np.abs(vals)) > 1.e6:
 #             return -1
-=======
-
-    if len(vals) > len(np.unique(np.round(vals, 10))):
-        return -1
-
-    vals2, vecs2 = eig(vecs)
-    sorted_vals2 = np.sort(np.abs(vals2)) #Sorted smallest to biggest
-    if sorted_vals2[0] < sorted_vals2[-1]*tol:
-        return -1
-    if verbose:
-        print("\nDivision Matrix\n", np.round(division_matrix[::-1,::-1], 2))
-        print("\nLeft Eigenvectors (as rows)\n", vecs.T)
-    if not power:
-        if np.max(np.abs(vals)) > 1.e6:
-            return -1
->>>>>>> 4030f9e7
 
     #Calculates the zeros, the x values from the eigenvalues and the y values from the eigenvectors.
     zeros = list()
@@ -246,7 +229,7 @@
 #         conditions = condeigv(division_matrix.T)
 #         if np.abs(vals[i]) > 1:
 #             print(root, conditions[i])
-                
+
         if polish:
             root = newton_polish(polys,root,tol = tol)
 
