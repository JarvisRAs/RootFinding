--- conflicted
+++ resolved
@@ -133,19 +133,14 @@
 
     #Resorts the matrix_terms.
     matrix_terms[cuts[0]:cuts[1]] = matrix_terms[cuts[0]:cuts[1]][P]
-<<<<<<< HEAD
     #print("Macaulay1Rank:", np.sum(np.abs(matrix.diagonal())>accuracy))
 
-=======
-    #print("Macaulay1Rank:", np.sum(np.abs(matrix.diagonal())>accuracy))    
-    
     if any(np.isclose(np.diag(matrix),0, atol=accuracy)):
         #print(matrix_terms.T)
         #plt.imshow([i for i in matrix])
         #plt.show()
         raise MacaulayError("FULL MATRIX IS NOT FULL RANK")
-    
->>>>>>> a9f8bfeb
+
     return matrix, matrix_terms
 
 def rrqr_reduceMacaulay2(matrix, matrix_terms, cuts, number_of_roots, accuracy = 1.e-10):
